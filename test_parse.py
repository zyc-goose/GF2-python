"""Test the parse module."""
import pytest

from names import Names
from scanner import Scanner
from parse import Parser
from devices import Devices
from network import Network
from monitors import Monitors

import os
from collections import namedtuple

###### ERROR CODE TESTS ######
class ParserTestCase:
    """Receive an input file (as strings), run the parser and check the error code."""

    def __init__(self):
        self.testfile_name = 'testfile.txt'
        self.testfile = ''
        self.input_lines = []
        self.expected_output = []
        self.actual_output = []
        self.parser = None
        self.ErrorTuple = namedtuple('ErrorTuple', 'error, linum, pos')

    def add_input_line(self, line):
        """Add a line to the testfile."""
        if not isinstance(line, str):
            raise TypeError("the line to be added should be a str")
        self.input_lines.append(line)

    def add_expected_error(self, error_name, line_number, cursor_pos):
        """Add an expected error tuple to the output list."""
        error_tuple = self.ErrorTuple(error_name, line_number, cursor_pos)
        self.expected_output.append(error_tuple)

    def make_testfile(self):
        """Write the input lines into the testfile."""
        self.testfile = '\n'.join(self.input_lines)
        with open(self.testfile_name, 'w') as fout:
            fout.write(self.testfile)
        self.input_lines = []

    def make_parser(self):
        """Initialise a parser for the testcase."""
        if self.parser is not None:
            return None
        names = Names()
        scanner = Scanner(self.testfile_name, names)
        devices = Devices(names)
        network = Network(names, devices)
        monitors = Monitors(names, devices, network)
        self.parser = Parser(names, devices, network, monitors, scanner, test_mode=True)

    def execute(self):
        """Run parser to produce the output."""
        self.make_testfile()
        self.make_parser()
        self.parser.parse_network()
        self.actual_output = self.parser.error_tuple_list
        os.remove(self.testfile_name)

    def passed(self):
        """Check whether the testcase passes."""
        if self.actual_output == self.expected_output:
            return True
        print("\nInput file:")
        print(self.testfile + '\n')
        print("actual: [", end='')
        print(("\n" + " "*9).join(map(str, self.actual_output)), end=']\n')
        print("expect: [", end='')
        print(("\n" + " "*9).join(map(str, self.expected_output)), end=']\n')
        return False


def test_error_bad_character():
    """BAD_CHARACTER"""
    testcase = ParserTestCase()
    testcase.add_input_line('(DEVICE A B are XOR)')
    testcase.add_input_line('(DEVICE C D ?)')
    testcase.add_expected_error('BAD_CHARACTER', line_number=2, cursor_pos=13)
    testcase.execute()
    assert testcase.passed()

def test_error_bad_comment():
    """BAD_COMMENT"""
    testcase = ParserTestCase()
    testcase.add_input_line('/* foo bar pig dog')
    testcase.add_expected_error('BAD_COMMENT', line_number=1, cursor_pos=18)
    testcase.execute()
    assert testcase.passed()

def test_error_bad_number():
    """BAD_NUMBER"""
    testcase = ParserTestCase()
    testcase.add_input_line('(DEVICE A B are NAND 007)')
    testcase.add_expected_error('BAD_NUMBER', line_number=1, cursor_pos=24)
    testcase.execute()
    assert testcase.passed()

def test_error_device_redefined():
    """DEVICE_REDEFINED"""
    testcase = ParserTestCase()
    testcase.add_input_line('(DEVICE A B are NAND 2)')
    testcase.add_input_line('(DEVICE A ??!!@@##')
    testcase.add_expected_error('DEVICE_REDEFINED', line_number=2, cursor_pos=9)
    testcase.execute()
    assert testcase.passed()

def test_error_device_type_absent():
    """DEVICE_TYPE_ABSENT"""
    testcase = ParserTestCase()
    testcase.add_input_line('(DEVICE A1 A2 are  ')
    testcase.add_input_line('')
    testcase.add_input_line('   )')
    testcase.add_expected_error('DEVICE_TYPE_ABSENT', line_number=1, cursor_pos=17)
    testcase.execute()
    assert testcase.passed()

def test_error_device_undefined():
    """DEVICE_UNDEFINED"""
    testcase = ParserTestCase()
    testcase.add_input_line('(DEVICE A1 A2 are OR 3)')
    testcase.add_input_line('(MONITOR A3 )')
    testcase.add_expected_error('DEVICE_UNDEFINED', line_number=2, cursor_pos=11)
    testcase.execute()
    assert testcase.passed()

def test_error_empty_device_list():
    """EMPTY_DEVICE_LIST"""
    testcase = ParserTestCase()
    testcase.add_input_line('(DEVICE   are DTYPE)')
    testcase.add_input_line('(DEVICE  )')
    testcase.add_expected_error('EMPTY_DEVICE_LIST', line_number=1, cursor_pos=13)
    testcase.add_expected_error('EMPTY_DEVICE_LIST', line_number=2, cursor_pos=10)
    testcase.execute()
    assert testcase.passed()

def test_error_empty_file():
    """EMPTY_FILE"""
    testcase = ParserTestCase()
    testcase.add_input_line('// csbg csbg snb cnm wqnmlgb zao yu feng')
    testcase.add_input_line('/* Lorem Ipsum Cappucino Latte')
    testcase.add_input_line('bagels cereal chocolate pig elephant')
    testcase.add_input_line('zheye jidangwei */')
    testcase.add_expected_error('EMPTY_FILE', line_number=4, cursor_pos=18)
    testcase.execute()
    assert testcase.passed()

<<<<<<< HEAD

# Function-wise Tests
=======
def test_error_empty_monitor_list():
    """EMPTY_MONITOR_LIST"""
    testcase = ParserTestCase()
    testcase.add_input_line('(DEVICE A is NAND 1)')
    testcase.add_input_line('(MONITOR          )')
    testcase.add_expected_error('EMPTY_MONITOR_LIST', line_number=2, cursor_pos=19)
    testcase.execute()
    assert testcase.passed()

def test_error_empty_statement():
    """EMPTY_STATEMENT"""
    testcase = ParserTestCase()
    testcase.add_input_line('(DEVICE dog cat bulldog are DTYPE)')
    testcase.add_input_line('()')
    testcase.add_expected_error('EMPTY_STATEMENT', line_number=2, cursor_pos=2)
    testcase.execute()
    assert testcase.passed()

def test_error_expect_device_terminal_name():
    """EXPECT_DEVICE_TERMINAL_NAME"""
    testcase = ParserTestCase()
    testcase.add_input_line('(CONNECT to B foo bar)')
    testcase.add_input_line('(CONNECT)')
    testcase.add_input_line('(DEVICE A is DTYPE)')
    testcase.add_input_line('(CONNECT A.DATA to )')
    testcase.add_expected_error('EXPECT_DEVICE_TERMINAL_NAME', line_number=1, cursor_pos=11)
    testcase.add_expected_error('EXPECT_DEVICE_TERMINAL_NAME', line_number=2, cursor_pos=9)
    testcase.add_expected_error('EXPECT_DEVICE_TERMINAL_NAME', line_number=4, cursor_pos=20)
    testcase.execute()
    assert testcase.passed()

def test_error_expect_keyword_is_are():
    """EXPECT_KEYWORD_IS_ARE"""
    testcase = ParserTestCase()
    testcase.add_input_line('(DEVICE A B C)')
    testcase.add_input_line('(DEVICE D E F CLOCK)')
    testcase.add_expected_error('EXPECT_KEYWORD_IS_ARE', line_number=1, cursor_pos=14)
    testcase.add_expected_error('EXPECT_KEYWORD_IS_ARE', line_number=2, cursor_pos=19)
    testcase.execute()
    assert testcase.passed()

def test_error_expect_keyword_to():
    """EXPECT_KEYWORD_TO"""
    testcase = ParserTestCase()
    testcase.add_input_line('(DEVICE A is XOR)')
    testcase.add_input_line('(CONNECT A)')
    testcase.add_input_line('(CONNECT A dog)')
    testcase.add_expected_error('EXPECT_KEYWORD_TO', line_number=2, cursor_pos=11)
    testcase.add_expected_error('EXPECT_KEYWORD_TO', line_number=3, cursor_pos=14)
    testcase.execute()
    assert testcase.passed()

def test_error_expect_left_paren():
    """EXPECT_LEFT_PAREN"""
    testcase = ParserTestCase()
    testcase.add_input_line('(DEVICE A is XOR)')
    testcase.add_input_line('  cat (DEVICE B is NOR 16)')
    testcase.add_expected_error('EXPECT_LEFT_PAREN', line_number=2, cursor_pos=5)
    testcase.execute()
    assert testcase.passed()

def test_error_expect_left_paren():
    """EXPECT_NO_QUALIFIER"""
    testcase = ParserTestCase()
    testcase.add_input_line('(DEVICE A is XOR 0)')
    testcase.add_input_line('(DEVICE B is DTYPE 3154)')
    testcase.add_expected_error('EXPECT_NO_QUALIFIER', line_number=1, cursor_pos=18)
    testcase.add_expected_error('EXPECT_NO_QUALIFIER', line_number=2, cursor_pos=23)
    testcase.execute()
    assert testcase.passed()

def test_error_expect_port_name():
    """EXPECT_PORT_NAME"""
    testcase = ParserTestCase()
    testcase.add_input_line('(DEVICE A B is NAND 2)')
    testcase.add_input_line('(CONNECT A. to )')
    testcase.add_input_line('(CONNECT A to B.)')
    testcase.add_expected_error('EXPECT_PORT_NAME', line_number=2, cursor_pos=11)
    testcase.add_expected_error('EXPECT_PORT_NAME', line_number=3, cursor_pos=16)
    testcase.execute()
    assert testcase.passed()


###### FUNCTION TESTS ######
>>>>>>> 0b461e1e
@pytest.fixture(scope="session")
def new_parser():
    path = 'test_def.txt'
    names = Names()
    scanner = Scanner(path, names)
    devices = Devices(names)
    network = Network(names, devices)
    monitors = Monitors(names, devices, network)
    new_parser = Parser(names, devices, network, monitors, scanner)
    return new_parser

@pytest.fixture
def move_to_next_symbol(new_parser):
    new_parser.move_to_next_symbol()
    return new_parser

def test_is_left_paren(move_to_next_symbol):
    assert move_to_next_symbol.is_left_paren()

def test_is_right_paren(move_to_next_symbol):
    assert move_to_next_symbol.is_right_paren()

def test_is_dot(move_to_next_symbol):
    assert move_to_next_symbol.is_dot()

def test_is_keyword(move_to_next_symbol):
    assert move_to_next_symbol.is_keyword()

def test_is_name(move_to_next_symbol):
    assert move_to_next_symbol.is_name()

def test_is_number(move_to_next_symbol):
    assert move_to_next_symbol.is_number()

def test_is_target_name(move_to_next_symbol):
    assert move_to_next_symbol.is_target_name('target')

def test_get_name_string(move_to_next_symbol):
    assert move_to_next_symbol.get_name_string() == 'wtf'

def test_statement_error(move_to_next_symbol):
    move_to_next_symbol.statement()
    error_code_1 = move_to_next_symbol.error_code
    move_to_next_symbol.error_code = move_to_next_symbol.NO_ERROR
    move_to_next_symbol.move_to_next_symbol()

    move_to_next_symbol.statement()
    error_code_2 = move_to_next_symbol.error_code
    move_to_next_symbol.error_code = move_to_next_symbol.NO_ERROR
    move_to_next_symbol.move_to_next_symbol()

    move_to_next_symbol.statement()
    error_code_3 = move_to_next_symbol.error_code
    move_to_next_symbol.error_code = move_to_next_symbol.NO_ERROR
    move_to_next_symbol.move_to_next_symbol()

    move_to_next_symbol.statement()
    error_code_4 = move_to_next_symbol.error_code
    move_to_next_symbol.error_code = move_to_next_symbol.NO_ERROR
    assert error_code_1 == move_to_next_symbol.EXPECT_LEFT_PAREN
    assert error_code_2 == move_to_next_symbol.EMPTY_STATEMENT
    assert error_code_3 == move_to_next_symbol.INVALID_FUNCTION_NAME
    assert error_code_4 == move_to_next_symbol.EXPECT_RIGHT_PAREN

def test_statement(new_parser):
    assert new_parser.statement()

def test_device_error(new_parser):
    assert not new_parser.device()
    error_code_1 = new_parser.error_code
    assert error_code_1 == new_parser.NO_ERROR
    new_parser.move_to_next_symbol()

    assert not new_parser.device()
    new_parser.error_code = new_parser.NO_ERROR
    new_parser.move_to_next_symbol()

    assert not new_parser.device()
    new_parser.error_code = new_parser.NO_ERROR
    new_parser.move_to_next_symbol()

    assert not new_parser.device()
    new_parser.error_code = new_parser.NO_ERROR
    new_parser.move_to_next_symbol()

    assert not new_parser.device()
    new_parser.error_code = new_parser.NO_ERROR
    new_parser.move_to_next_symbol()

    assert not new_parser.device()
    error_code_2 = new_parser.error_code
    assert error_code_2 == new_parser.INVALID_QUALIFIER
    new_parser.error_code = new_parser.NO_ERROR

def test_device(move_to_next_symbol):
    assert move_to_next_symbol.device()

def test_get_first_device_id_error(new_parser):
    assert new_parser.get_first_device_id(set()) is None
    assert new_parser.error_code == new_parser.EMPTY_DEVICE_LIST
    new_parser.move_to_next_symbol()

    assert new_parser.get_first_device_id(set()) is None
    assert new_parser.error_code == new_parser.KEYWORD_AS_DEVICE_NAME
    new_parser.move_to_next_symbol()

    assert new_parser.get_first_device_id(set()) is None
    assert new_parser.error_code == new_parser.EMPTY_DEVICE_LIST
    new_parser.move_to_next_symbol()

    assert new_parser.get_first_device_id(set()) is None
    assert new_parser.error_code == new_parser.INVALID_DEVICE_NAME
    new_parser.move_to_next_symbol()

    new_parser.get_first_device_id(set())
    assert new_parser.error_code == new_parser.DEVICE_REDEFINED
    new_parser.move_to_next_symbol()

def test_get_first_device_id(new_parser):
    assert new_parser.get_first_device_id(set()) is not None

def test_get_optional_device_id_error(new_parser):
    assert new_parser.get_optional_device_id(set()) is None
    assert new_parser.error_code == new_parser.DEVICE_REDEFINED
    new_parser.move_to_next_symbol()

def test_get_optional_device_id(new_parser):
    assert new_parser.get_optional_device_id(set()) is not None

def test_<|MERGE_RESOLUTION|>--- conflicted
+++ resolved
@@ -148,10 +148,6 @@
     testcase.execute()
     assert testcase.passed()
 
-<<<<<<< HEAD
-
-# Function-wise Tests
-=======
 def test_error_empty_monitor_list():
     """EMPTY_MONITOR_LIST"""
     testcase = ParserTestCase()
@@ -236,7 +232,6 @@
 
 
 ###### FUNCTION TESTS ######
->>>>>>> 0b461e1e
 @pytest.fixture(scope="session")
 def new_parser():
     path = 'test_def.txt'
