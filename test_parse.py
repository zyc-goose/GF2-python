"""Test the parse module."""
import pytest

from names import Names
from scanner import Scanner
from parse import Parser
from devices import Devices
from network import Network
from monitors import Monitors

import os
from collections import namedtuple

###### ERROR CODE TESTS ######
class ParserTestCase:
    """Receive an input file (as strings), run the parser and check the error code."""

    def __init__(self):
        self.testfile_name = 'testfile.txt'
        self.testfile = ''
        self.input_lines = []
        self.expected_output = []
        self.actual_output = []
        self.parser = None
        self.ErrorTuple = namedtuple('ErrorTuple', 'error, linum, pos')

    def add_input_line(self, line):
        """Add a line to the testfile."""
        if not isinstance(line, str):
            raise TypeError("the line to be added should be a str")
        self.input_lines.append(line)

    def add_expected_error(self, error_name, line_number, cursor_pos):
        """Add an expected error tuple to the output list."""
        error_tuple = self.ErrorTuple(error_name, line_number, cursor_pos)
        self.expected_output.append(error_tuple)

    def make_testfile(self):
        """Write the input lines into the testfile."""
        self.testfile = '\n'.join(self.input_lines)
        with open(self.testfile_name, 'w') as fout:
            fout.write(self.testfile)
        self.input_lines = []

    def make_parser(self):
        """Initialise a parser for the testcase."""
        if self.parser is not None:
            return None
        names = Names()
        scanner = Scanner(self.testfile_name, names)
        devices = Devices(names)
        network = Network(names, devices)
        monitors = Monitors(names, devices, network)
        self.parser = Parser(names, devices, network, monitors, scanner, test_mode=True)

    def execute(self):
        """Run parser to produce the output."""
        self.make_testfile()
        self.make_parser()
        self.parser.parse_network()
        self.actual_output = self.parser.error_tuple_list
        os.remove(self.testfile_name)

    def passed(self):
        """Check whether the testcase passes."""
        if self.actual_output == self.expected_output:
            return True
        print("\nInput file:")
        print(self.testfile + '\n')
        print("actual: [", end='')
        print(("\n" + " "*9).join(map(str, self.actual_output)), end=']\n')
        print("expect: [", end='')
        print(("\n" + " "*9).join(map(str, self.expected_output)), end=']\n')
        return False

@pytest.fixture
def testcase():
    """An empty TestCase instance."""
    return ParserTestCase()


def test_error_bad_character(testcase):
    """BAD_CHARACTER"""
    testcase.add_input_line('(DEVICE A B are XOR)')
    testcase.add_input_line('(DEVICE C D ?)')
    testcase.add_expected_error('BAD_CHARACTER', line_number=2, cursor_pos=13)
    testcase.execute()
    assert testcase.passed()

def test_error_bad_comment(testcase):
    """BAD_COMMENT"""
    testcase.add_input_line('/* foo bar pig dog')
    testcase.add_expected_error('BAD_COMMENT', line_number=1, cursor_pos=18)
    testcase.execute()
    assert testcase.passed()

def test_error_bad_number(testcase):
    """BAD_NUMBER"""
    testcase.add_input_line('(DEVICE A B are NAND 007)')
    testcase.add_expected_error('BAD_NUMBER', line_number=1, cursor_pos=24)
    testcase.execute()
    assert testcase.passed()

def test_error_device_redefined(testcase):
    """DEVICE_REDEFINED"""
    testcase.add_input_line('(DEVICE A B are NAND 2)')
    testcase.add_input_line('(DEVICE A ??!!@@##')
    testcase.add_expected_error('DEVICE_REDEFINED', line_number=2, cursor_pos=9)
    testcase.execute()
    assert testcase.passed()

def test_error_device_type_absent(testcase):
    """DEVICE_TYPE_ABSENT"""
    testcase.add_input_line('(DEVICE A1 A2 are  ')
    testcase.add_input_line('')
    testcase.add_input_line('   )')
    testcase.add_expected_error('DEVICE_TYPE_ABSENT', line_number=1, cursor_pos=17)
    testcase.execute()
    assert testcase.passed()

def test_error_device_undefined(testcase):
    """DEVICE_UNDEFINED"""
    testcase.add_input_line('(DEVICE A1 A2 are OR 3)')
    testcase.add_input_line('(MONITOR A3 )')
    testcase.add_expected_error('DEVICE_UNDEFINED', line_number=2, cursor_pos=11)
    testcase.execute()
    assert testcase.passed()

def test_error_empty_device_list(testcase):
    """EMPTY_DEVICE_LIST"""
    testcase.add_input_line('(DEVICE   are DTYPE)')
    testcase.add_input_line('(DEVICE  )')
    testcase.add_expected_error('EMPTY_DEVICE_LIST', line_number=1, cursor_pos=13)
    testcase.add_expected_error('EMPTY_DEVICE_LIST', line_number=2, cursor_pos=10)
    testcase.execute()
    assert testcase.passed()

def test_error_empty_file(testcase):
    """EMPTY_FILE"""
    testcase.add_input_line('// csbg csbg snb cnm wqnmlgb zao yu feng')
    testcase.add_input_line('/* Lorem Ipsum Cappucino Latte')
    testcase.add_input_line('bagels cereal chocolate pig elephant')
    testcase.add_input_line('zheye jidangwei */')
    testcase.add_expected_error('EMPTY_FILE', line_number=4, cursor_pos=18)
    testcase.execute()
    assert testcase.passed()

def test_error_empty_monitor_list(testcase):
    """EMPTY_MONITOR_LIST"""
    testcase.add_input_line('(DEVICE A is NAND 1)')
    testcase.add_input_line('(MONITOR          )')
    testcase.add_expected_error('EMPTY_MONITOR_LIST', line_number=2, cursor_pos=19)
    testcase.execute()
    assert testcase.passed()

def test_error_empty_statement(testcase):
    """EMPTY_STATEMENT"""
    testcase.add_input_line('(DEVICE dog cat bulldog are DTYPE)')
    testcase.add_input_line('()')
    testcase.add_expected_error('EMPTY_STATEMENT', line_number=2, cursor_pos=2)
    testcase.execute()
    assert testcase.passed()

def test_error_expect_device_terminal_name(testcase):
    """EXPECT_DEVICE_TERMINAL_NAME"""
    testcase.add_input_line('(CONNECT to B foo bar)')
    testcase.add_input_line('(CONNECT)')
    testcase.add_input_line('(DEVICE A is DTYPE)')
    testcase.add_input_line('(CONNECT A.DATA to )')
    testcase.add_expected_error('EXPECT_DEVICE_TERMINAL_NAME', line_number=1, cursor_pos=11)
    testcase.add_expected_error('EXPECT_DEVICE_TERMINAL_NAME', line_number=2, cursor_pos=9)
    testcase.add_expected_error('EXPECT_DEVICE_TERMINAL_NAME', line_number=4, cursor_pos=20)
    testcase.execute()
    assert testcase.passed()

def test_error_expect_keyword_is_are(testcase):
    """EXPECT_KEYWORD_IS_ARE"""
    testcase.add_input_line('(DEVICE A B C)')
    testcase.add_input_line('(DEVICE D E F CLOCK)')
    testcase.add_expected_error('EXPECT_KEYWORD_IS_ARE', line_number=1, cursor_pos=14)
    testcase.add_expected_error('EXPECT_KEYWORD_IS_ARE', line_number=2, cursor_pos=19)
    testcase.execute()
    assert testcase.passed()

def test_error_expect_keyword_to(testcase):
    """EXPECT_KEYWORD_TO"""
    testcase.add_input_line('(DEVICE A is XOR)')
    testcase.add_input_line('(CONNECT A)')
    testcase.add_input_line('(CONNECT A dog)')
    testcase.add_expected_error('EXPECT_KEYWORD_TO', line_number=2, cursor_pos=11)
    testcase.add_expected_error('EXPECT_KEYWORD_TO', line_number=3, cursor_pos=14)
    testcase.execute()
    assert testcase.passed()

def test_error_expect_left_paren(testcase):
    """EXPECT_LEFT_PAREN"""
    testcase.add_input_line('(DEVICE A is XOR)')
    testcase.add_input_line('  cat (DEVICE B is NOR 16)')
    testcase.add_expected_error('EXPECT_LEFT_PAREN', line_number=2, cursor_pos=5)
    testcase.execute()
    assert testcase.passed()

def test_error_expect_left_paren(testcase):
    """EXPECT_NO_QUALIFIER"""
    testcase.add_input_line('(DEVICE A is XOR 0)')
    testcase.add_input_line('(DEVICE B is DTYPE 3154)')
    testcase.add_expected_error('EXPECT_NO_QUALIFIER', line_number=1, cursor_pos=18)
    testcase.add_expected_error('EXPECT_NO_QUALIFIER', line_number=2, cursor_pos=23)
    testcase.execute()
    assert testcase.passed()

def test_error_expect_port_name(testcase):
    """EXPECT_PORT_NAME"""
    testcase.add_input_line('(DEVICE A B is NAND 2)')
    testcase.add_input_line('(CONNECT A. to )')
    testcase.add_input_line('(CONNECT A to B.)')
    testcase.add_expected_error('EXPECT_PORT_NAME', line_number=2, cursor_pos=11)
    testcase.add_expected_error('EXPECT_PORT_NAME', line_number=3, cursor_pos=16)
    testcase.execute()
    assert testcase.passed()

def test_error_expect_port_name_dtype(testcase):
    """EXPECT_PORT_NAME_DTYPE"""
    testcase.add_input_line('(DEVICE A B is DTYPE)')
    testcase.add_input_line('(CONNECT A to )')
    testcase.add_input_line('(CONNECT A.QBAR to B)')
    testcase.add_expected_error('EXPECT_PORT_NAME_DTYPE', line_number=2, cursor_pos=10)
    testcase.add_expected_error('EXPECT_PORT_NAME_DTYPE', line_number=3, cursor_pos=20)
    testcase.execute()
    assert testcase.passed()

def test_error_expect_qualifier(testcase):
    """EXPECT_QUALIFIER"""
    testcase.add_input_line('(DEVICE A B is NAND 3 )')
    testcase.add_input_line('(DEVICE C D is NAND   )')
    testcase.add_expected_error('EXPECT_QUALIFIER', line_number=2, cursor_pos=23)
    testcase.execute()
    assert testcase.passed()

def test_error_expect_right_paren(testcase):
    """EXPECT_RIGHT_PAREN"""
    testcase.add_input_line('(DEVICE foo bar is NAND 14')
    testcase.add_input_line('  /* some useless comment')
    testcase.add_input_line(' anothe sb sb sb sb csbg */')
    testcase.add_input_line('(CONNECT foo.I1 to bar)')
    testcase.add_expected_error('EXPECT_RIGHT_PAREN', line_number=1, cursor_pos=27)
    testcase.execute()
    assert testcase.passed()

def test_error_input_connected(testcase):
    """INPUT_CONNECTED"""
    testcase.add_input_line('(DEVICE A B C are AND 2)')
    testcase.add_input_line('  /* some useless comment')
    testcase.add_input_line(' anothe sb sb sb sb csbg */')
    testcase.add_input_line('')
    testcase.add_input_line('(CONNECT A to C.I1)')
    testcase.add_input_line('(CONNECT B to C.I1)')
    testcase.add_expected_error('INPUT_CONNECTED', line_number=6, cursor_pos=18)
    testcase.execute()
    assert testcase.passed()

def test_error_input_connected(testcase):
    """INPUT_TO_INPUT"""
    testcase.add_input_line('(DEVICE A B are AND 2)')
    testcase.add_input_line('(CONNECT A.I2 to B.I1)')
    testcase.add_expected_error('INPUT_TO_INPUT', line_number=2, cursor_pos=21)
    testcase.execute()
    assert testcase.passed()

def test_error_invalid_device_name(testcase):
    """INVALID_DEVICE_NAME"""
    testcase.add_input_line('(DEVICE A B C1234 1234)')
    testcase.add_input_line('(DEVICE DDD .)')
    testcase.add_expected_error('INVALID_DEVICE_NAME', line_number=1, cursor_pos=22)
    testcase.add_expected_error('INVALID_DEVICE_NAME', line_number=2, cursor_pos=13)
    testcase.execute()
    assert testcase.passed()

def test_error_invalid_device_type(testcase):
    """INVALID_DEVICE_TYPE"""
    testcase.add_input_line('(DEVICE A11 A22 A33 are BTYPE)')
    testcase.add_input_line('(DEVICE B1 B2 B3 are csbg)')
    testcase.add_input_line('(DEVICE C1 C2 C3 are .)')
    testcase.add_input_line('(DEVICE D1 D2 D3 are MONITOR)')
    testcase.add_expected_error('INVALID_DEVICE_TYPE', line_number=1, cursor_pos=29)
    testcase.add_expected_error('INVALID_DEVICE_TYPE', line_number=2, cursor_pos=25)
    testcase.add_expected_error('INVALID_DEVICE_TYPE', line_number=3, cursor_pos=22)
    testcase.add_expected_error('INVALID_DEVICE_TYPE', line_number=4, cursor_pos=28)
    testcase.execute()
    assert testcase.passed()
<<<<<<< HEAD

def test_error_invalid_function_name(testcase):
    """INVALID_FUNCTION_NAME"""
    testcase.add_input_line('(DEVICES )')
    testcase.add_input_line('(CONNECTION C1 C2 C3 are .)')
    testcase.add_input_line('(MONICA D1 )')
    testcase.add_expected_error('INVALID_FUNCTION_NAME', line_number=1, cursor_pos=8)
    testcase.add_expected_error('INVALID_FUNCTION_NAME', line_number=2, cursor_pos=11)
    testcase.add_expected_error('INVALID_FUNCTION_NAME', line_number=3, cursor_pos=7)
    testcase.execute()
    assert testcase.passed()

def test_error_invalid_function_name(testcase):
    """INVALID_PORT_NAME"""
    testcase.add_input_line('(DEVICES )')
    testcase.add_input_line('(CONNECTION C1 C2 C3 are .)')
    testcase.add_input_line('(MONICA D1 )')
    testcase.add_expected_error('INVALID_FUNCTION_NAME', line_number=1, cursor_pos=8)
    testcase.add_expected_error('INVALID_FUNCTION_NAME', line_number=2, cursor_pos=11)
    testcase.add_expected_error('INVALID_FUNCTION_NAME', line_number=3, cursor_pos=7)
    testcase.execute()
    assert testcase.passed()

=======
>>>>>>> 2f44eee4

###### FUNCTION TESTS ######
@pytest.fixture(scope="session")
def new_parser():
    path = 'test_def.txt'
    names = Names()
    scanner = Scanner(path, names)
    devices = Devices(names)
    network = Network(names, devices)
    monitors = Monitors(names, devices, network)
    new_parser = Parser(names, devices, network, monitors, scanner)
    return new_parser

@pytest.fixture
def move_to_next_symbol(new_parser):
    new_parser.move_to_next_symbol()
    return new_parser

def test_is_left_paren(move_to_next_symbol):
    assert move_to_next_symbol.is_left_paren()

def test_is_right_paren(move_to_next_symbol):
    assert move_to_next_symbol.is_right_paren()

def test_is_dot(move_to_next_symbol):
    assert move_to_next_symbol.is_dot()

def test_is_keyword(move_to_next_symbol):
    assert move_to_next_symbol.is_keyword()

def test_is_name(move_to_next_symbol):
    assert move_to_next_symbol.is_name()

def test_is_number(move_to_next_symbol):
    assert move_to_next_symbol.is_number()

def test_is_target_name(move_to_next_symbol):
    assert move_to_next_symbol.is_target_name('target')

def test_get_name_string(move_to_next_symbol):
    assert move_to_next_symbol.get_name_string() == 'wtf'

def test_statement_error(move_to_next_symbol):
    move_to_next_symbol.statement()
    error_code_1 = move_to_next_symbol.error_code
    move_to_next_symbol.error_code = move_to_next_symbol.NO_ERROR
    move_to_next_symbol.move_to_next_symbol()

    move_to_next_symbol.statement()
    error_code_2 = move_to_next_symbol.error_code
    move_to_next_symbol.error_code = move_to_next_symbol.NO_ERROR
    move_to_next_symbol.move_to_next_symbol()

    move_to_next_symbol.statement()
    error_code_3 = move_to_next_symbol.error_code
    move_to_next_symbol.error_code = move_to_next_symbol.NO_ERROR
    move_to_next_symbol.move_to_next_symbol()

    move_to_next_symbol.statement()
    error_code_4 = move_to_next_symbol.error_code
    move_to_next_symbol.error_code = move_to_next_symbol.NO_ERROR
    assert error_code_1 == move_to_next_symbol.EXPECT_LEFT_PAREN
    assert error_code_2 == move_to_next_symbol.EMPTY_STATEMENT
    assert error_code_3 == move_to_next_symbol.INVALID_FUNCTION_NAME
    assert error_code_4 == move_to_next_symbol.EXPECT_RIGHT_PAREN

def test_statement(new_parser):
    assert new_parser.statement()

def test_device_error(new_parser):
    assert not new_parser.device()
    error_code_1 = new_parser.error_code
    assert error_code_1 == new_parser.NO_ERROR
    new_parser.move_to_next_symbol()

    assert not new_parser.device()
    new_parser.error_code = new_parser.NO_ERROR
    new_parser.move_to_next_symbol()

    assert not new_parser.device()
    new_parser.error_code = new_parser.NO_ERROR
    new_parser.move_to_next_symbol()

    assert not new_parser.device()
    new_parser.error_code = new_parser.NO_ERROR
    new_parser.move_to_next_symbol()

    assert not new_parser.device()
    new_parser.error_code = new_parser.NO_ERROR
    new_parser.move_to_next_symbol()

    assert not new_parser.device()
    error_code_2 = new_parser.error_code
    assert error_code_2 == new_parser.INVALID_QUALIFIER
    new_parser.error_code = new_parser.NO_ERROR

def test_device(move_to_next_symbol):
    assert move_to_next_symbol.device()

def test_get_first_device_id_error(new_parser):
    assert new_parser.get_first_device_id(set()) is None
    assert new_parser.error_code == new_parser.EMPTY_DEVICE_LIST
    new_parser.move_to_next_symbol()

    assert new_parser.get_first_device_id(set()) is None
    assert new_parser.error_code == new_parser.KEYWORD_AS_DEVICE_NAME
    new_parser.move_to_next_symbol()

    assert new_parser.get_first_device_id(set()) is None
    assert new_parser.error_code == new_parser.EMPTY_DEVICE_LIST
    new_parser.move_to_next_symbol()

    assert new_parser.get_first_device_id(set()) is None
    assert new_parser.error_code == new_parser.INVALID_DEVICE_NAME
    new_parser.move_to_next_symbol()

    new_parser.get_first_device_id(set())
    assert new_parser.error_code == new_parser.DEVICE_REDEFINED
    new_parser.move_to_next_symbol()

def test_get_first_device_id(new_parser):
    assert new_parser.get_first_device_id(set()) is not None

def test_get_optional_device_id_error(new_parser):
    assert new_parser.get_optional_device_id(set()) is None
    assert new_parser.error_code == new_parser.DEVICE_REDEFINED
    new_parser.move_to_next_symbol()

def test_get_optional_device_id(new_parser):
    assert new_parser.get_optional_device_id(set()) is not None

def test_check_keyword_is_are_error(new_parser):
    assert not new_parser.check_keyword_is_are()
    assert new_parser.error_code == new_parser.EXPECT_KEYWORD_IS_ARE
    new_parser.move_to_next_symbol()

    assert not new_parser.check_keyword_is_are()
    assert new_parser.error_code == new_parser.INVALID_DEVICE_NAME
    new_parser.move_to_next_symbol()

    assert not new_parser.check_keyword_is_are()
    assert new_parser.error_code == new_parser.EXPECT_KEYWORD_IS_ARE
    new_parser.move_to_next_symbol()

    assert not new_parser.check_keyword_is_are()
    assert new_parser.error_code == new_parser.EXPECT_KEYWORD_IS_ARE
    new_parser.move_to_next_symbol()

    assert not new_parser.check_keyword_is_are()
    assert new_parser.error_code == new_parser.KEYWORD_AS_DEVICE_NAME
    new_parser.move_to_next_symbol()

def test_check_keyword_is_are(new_parser):
    assert new_parser.check_keyword_is_are()
    new_parser.move_to_next_symbol()

def test_get_device_type_error(new_parser):
    assert new_parser.get_device_type() == (None, None)
    assert new_parser.error_code == new_parser.DEVICE_TYPE_ABSENT
    new_parser.move_to_next_symbol()

    assert new_parser.get_device_type() == (None, None)
    assert new_parser.error_code == new_parser.INVALID_DEVICE_TYPE
    new_parser.move_to_next_symbol()

    assert new_parser.get_device_type() == (None, None)
    assert new_parser.error_code == new_parser.EXPECT_QUALIFIER

    assert new_parser.get_device_type() == (None, None)
    assert new_parser.error_code == new_parser.EXPECT_NO_QUALIFIER
    new_parser.move_to_next_symbol()

    assert new_parser.get_device_type() == (None, None)
    assert new_parser.error_code == new_parser.INVALID_DEVICE_TYPE
    new_parser.move_to_next_symbol()

def test_get_device_type(new_parser):
    assert new_parser.get_device_type() == (new_parser.devices.CLOCK, 10)
    assert new_parser.get_device_type() == (new_parser.devices.XOR, None)
    new_parser.move_to_next_symbol()

def test_device_terminal_error(new_parser):
    assert new_parser.device_terminal() == (None, None)
    new_parser.move_to_next_symbol()
    assert new_parser.device_terminal() == (None, None)
    assert new_parser.error_code == new_parser.DEVICE_UNDEFINED
    new_parser.move_to_next_symbol()
    assert new_parser.device_terminal() == (None, None)
    assert new_parser.error_code == new_parser.EXPECT_PORT_NAME
    new_parser.move_to_next_symbol()
    assert new_parser.device_terminal() == (None, None)
    assert new_parser.error_code == new_parser.INVALID_PORT_NAME
    new_parser.move_to_next_symbol()
    assert new_parser.device_terminal(monitor_mode=True) == (None, None)
    assert new_parser.error_code == new_parser.MONITOR_NOT_OUTPUT
    new_parser.error_code = new_parser.NO_ERROR
    new_parser.move_to_next_symbol()
    new_parser.statement()
    assert new_parser.device_terminal(monitor_mode=True) == (None, None)
    assert new_parser.error_code == new_parser.MONITOR_PRESENT
    new_parser.error_code = new_parser.NO_ERROR
    new_parser.statement()
    assert new_parser.device_terminal() == (None, None)
    assert new_parser.error_code == new_parser.EXPECT_PORT_NAME_DTYPE
    new_parser.error_code = new_parser.NO_ERROR
    new_parser.statement()
    assert new_parser.device_terminal(monitor_mode=True) == (None, None)
    assert new_parser.error_code == new_parser.MONITOR_PRESENT
    new_parser.error_code = new_parser.NO_ERROR<|MERGE_RESOLUTION|>--- conflicted
+++ resolved
@@ -288,7 +288,6 @@
     testcase.add_expected_error('INVALID_DEVICE_TYPE', line_number=4, cursor_pos=28)
     testcase.execute()
     assert testcase.passed()
-<<<<<<< HEAD
 
 def test_error_invalid_function_name(testcase):
     """INVALID_FUNCTION_NAME"""
@@ -312,8 +311,6 @@
     testcase.execute()
     assert testcase.passed()
 
-=======
->>>>>>> 2f44eee4
 
 ###### FUNCTION TESTS ######
 @pytest.fixture(scope="session")
