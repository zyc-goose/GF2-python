--- conflicted
+++ resolved
@@ -35,12 +35,8 @@
 
     def __init__(self, names, devices, network, monitors, scanner):
         """Initialise constants."""
-<<<<<<< HEAD
         self.symbol_type, self.symbol_id = None
         self.move_to_next_symbol()
-=======
-        self.symbol_type = self.symbol_id = None
->>>>>>> 160b2730
         self.error_code = self.NO_ERROR
         self.error_count = 0
         self.existing_device_ids = set()
