--- conflicted
+++ resolved
@@ -36,7 +36,6 @@
     def __init__(self, names, devices, network, monitors, scanner):
         """Initialise constants."""
         self.symbol_type, self.symbol_id = None, None
-<<<<<<< HEAD
         # self.move_to_next_symbol()
         self.error_code = self.NO_ERROR
         self.error_count = 0
@@ -51,9 +50,6 @@
             'DTYPE'  : devices.DTYPE,
             'XOR'    : devices.XOR
         }
-=======
-
->>>>>>> d8d647fd
         [self.NO_ERROR,
          self.DEVICE_REDEFINED,
          self.DEVICE_TYPE_ABSENT,
