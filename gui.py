--- conflicted
+++ resolved
@@ -638,16 +638,10 @@
         fileMenu = wx.Menu()
         helpMenu = wx.Menu()
         menuBar = wx.MenuBar()
-<<<<<<< HEAD
         fileMenu.Append(wx.ID_ABOUT, "&About")
         fileMenu.Append(wx.ID_OPEN, "&Open")
         fileMenu.Append(wx.ID_EXIT, "&Exit")
-=======
-        fileMenu.Append(wx.ID_ABOUT, "&About\tCTRL+A")
-        fileMenu.Append(wx.ID_OPEN, "&Open\tCTRL+N")
-        fileMenu.Append(wx.ID_EXIT, "&Exit\tCTRL+Q")
-        helpMenu.Append(wx.ID_HELP, "&Help\tCTRL+H")
->>>>>>> afa784d4
+        helpMenu.Append(wx.ID_HELP, "&Help")
         menuBar.Append(fileMenu, "&File")
         menuBar.Append(helpMenu, "&Help")
         self.SetMenuBar(menuBar)
@@ -686,14 +680,9 @@
 
         # Zoom in/out functions
         self.text4 = wx.StaticText(self, wx.ID_ANY, "Zoom in/out")
-<<<<<<< HEAD
         self.zoom_in_button = wx.BitmapButton(self, wx.ID_ANY, plus, size=(50,50))
         self.zoom_out_button = wx.BitmapButton(self, wx.ID_ANY, minus, size=(50,50))
-        # self.clear_button = wx.Button(self, wx.ID_ANY, "Clear")
-=======
-        self.zoom_in_button = wx.BitmapButton(self, wx.ID_ANY, plus, size=(40, 40))
-        self.zoom_out_button = wx.BitmapButton(self, wx.ID_ANY, minus, size=(40, 40))
->>>>>>> afa784d4
+
 
         # Display texture mapping
         # self.hero_button = wx.Button(self, wx.ID_ANY, "HERO")
@@ -704,13 +693,8 @@
         self.goto_button = wx.Button(self, wx.ID_ANY, "Goto")
 
         # Scroll Bars
-<<<<<<< HEAD
         self.full_width = 645
         self.hbar = wx.ScrollBar(self, id=wx.ID_ANY, size=(-1,15), style=wx.SB_HORIZONTAL)
-=======
-        self.full_width = 653
-        self.hbar = wx.ScrollBar(self, id=wx.ID_ANY, size=(-1, 15), style=wx.SB_HORIZONTAL)
->>>>>>> afa784d4
         self.hbar.SetScrollbar(0, self.full_width, self.full_width, 1)
 
         # Vertical Scroll Bar
