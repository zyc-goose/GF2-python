--- conflicted
+++ resolved
@@ -555,15 +555,9 @@
         self.canvas.cycles = self.spin.GetValue()
         self.canvas.page_number = int(self.canvas.cycles/60)+1
         self.canvas.current_page = 1
-<<<<<<< HEAD
         self.cycles_completed = min(self.canvas.cycles, 60)
         self.monitors.reset_monitors()
         if self.run_network(self.cycles_completed):
-=======
-        self.cycles_completed = self.canvas.cycles
-        self.monitors.reset_monitors()
-        if self.run_network(self.canvas.cycles):
->>>>>>> 9cb14858
             text = "Run button pressed."
         else:
             device_name = self.names.get_name_string(self.network.device_no_input)
@@ -818,6 +812,7 @@
 
     def on_add(self, event):
         signals = []
+        text = ''
         index = -1
         while True:
             index = self.list_ctrl_2.GetNextItem(index, wx.LIST_NEXT_ALL, wx.LIST_STATE_SELECTED)
@@ -844,6 +839,7 @@
 
     def on_delete(self, event):
         signals = []
+        text = ''
         index = -1
         while True:
             index = self.list_ctrl_1.GetNextItem(index, wx.LIST_NEXT_ALL, wx.LIST_STATE_SELECTED)
