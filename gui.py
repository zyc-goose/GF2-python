--- conflicted
+++ resolved
@@ -94,11 +94,6 @@
         # Get image from current folder
         im = Image.open('./graphics/hero.jpg')
         try:
-<<<<<<< HEAD
-            ix, iy, image = im.size[0], im.size[1], im.tobytes("raw", "RGBX", 0, -1)
-        except SystemError:
-=======
->>>>>>> d21fbe8a
             ix, iy, image = im.size[0], im.size[1], im.tobytes("raw", "RGBX", 0, -1)
         except SystemError:
             ix, iy, image = im.size[0], im.size[1], im.tobytes("raw", "RGBA", 0, -1)
