"""Implement the graphical user interface for the Logic Simulator.

Used in the Logic Simulator project to enable the user to run the simulation
or adjust the network properties.

Classes:
--------
MyGLCanvas - handles all canvas drawing operations.
Gui - configures the main window and all the widgets.
"""
import wx
import wx.glcanvas as wxcanvas
from OpenGL import GL, GLUT
from PIL import Image
import threading
import time

from names import Names
from devices import Devices
from network import Network
from monitors import Monitors
from scanner import Scanner
from parse import Parser


class MyGLCanvas(wxcanvas.GLCanvas):
    """Handle all drawing operations.

    This class contains functions for drawing onto the canvas. It
    also contains handlers for events relating to the canvas.

    Parameters
    ----------
    parent: parent window.
    devices: instance of the devices.Devices() class.
    monitors: instance of the monitors.Monitors() class.

    Public methods
    --------------
    init_gl(self): Configures the OpenGL context.

    render(self, text): Handles all drawing operations.

    on_paint(self, event): Handles the paint event.

    on_size(self, event): Handles the canvas resize event.

    on_mouse(self, event): Handles mouse events.

    render_text(self, text, x_pos, y_pos): Handles text drawing
                                           operations.
    """

    def __init__(self, parent, devices, monitors):
        """Initialise canvas properties and useful variables."""
        super().__init__(parent, -1,
                         attribList=[wxcanvas.WX_GL_RGBA,
                                     wxcanvas.WX_GL_DOUBLEBUFFER,
                                     wxcanvas.WX_GL_DEPTH_SIZE, 16, 0])
        GLUT.glutInit()
        self.init = False
        self.context = wxcanvas.GLContext(self)

        self.monitors = monitors
        self.devices = devices
        self.parent = parent

        self.init_parameters()

        # Bind events to the canvas
        self.Bind(wx.EVT_PAINT, self.on_paint)
        self.Bind(wx.EVT_SIZE, self.on_size)
        self.Bind(wx.EVT_MOUSE_EVENTS, self.on_mouse)
        self.Bind(wx.EVT_KEY_DOWN, self.on_key)

    def init_parameters(self):
        # Initialise variables for panning
        self.pan_x = 0
        self.pan_y = 0
        self.last_mouse_x = 0  # previous mouse x position
        self.last_mouse_y = 0  # previous mouse y position
        # Newly defined variables
        self.current_x = 0  # Current mouse x position
        self.current_y = 0  # Current mouse y position
        self.run = 0  # run flag
        self.cycles = 0  # number of cycles for display
        self.texture = None  # texture ID
        self.use_hero = 0  # whether to use texture or not
        self.signal_width = 0  # Total signal length on canvas
        self.signal_count = 0
        self.page_number = 1
        self.current_page = 1

        # Initialise variables for zooming
        self.zoom = 1

    def initTexture(self):
        """init the texture - this has to happen after an OpenGL context
        has been created
        """

        # make the OpenGL context associated with this canvas the current one
        self.SetCurrent(self.context)

        # Get image from current folder
        im = Image.open('./graphics/hero.jpg')
        try:
            ix, iy, image = im.size[0], im.size[1], im.tobytes("raw", "RGBX", 0, -1)
        except SystemError:
            ix, iy, image = im.size[0], im.size[1], im.tobytes("raw", "RGBA", 0, -1)

        # generate a texture id, make it current
        self.texture = GL.glGenTextures(1)
        GL.glBindTexture(GL.GL_TEXTURE_2D, self.texture)

        # texture mode and parameters controlling wrapping and scaling
        GL.glTexEnvf(GL.GL_TEXTURE_ENV, GL.GL_TEXTURE_ENV_MODE, GL.GL_MODULATE)
        GL.glTexParameterf(GL.GL_TEXTURE_2D, GL.GL_TEXTURE_WRAP_S, GL.GL_REPEAT)
        GL.glTexParameterf(GL.GL_TEXTURE_2D, GL.GL_TEXTURE_WRAP_T, GL.GL_REPEAT)
        GL.glTexParameterf(GL.GL_TEXTURE_2D, GL.GL_TEXTURE_MAG_FILTER, GL.GL_LINEAR)
        GL.glTexParameterf(GL.GL_TEXTURE_2D, GL.GL_TEXTURE_MIN_FILTER, GL.GL_LINEAR)

        # map the image data to the texture. note that if the input
        # type is GL_FLOAT, the values must be in the range [0..1]
        GL.glTexImage2D(GL.GL_TEXTURE_2D, 0, GL.GL_RGB, ix, iy, 0,
                        GL.GL_RGBA, GL.GL_UNSIGNED_BYTE, image)

    def init_gl(self):
        self.initTexture()
        """Configure and initialise the OpenGL context."""
        size = self.GetClientSize()
        self.SetCurrent(self.context)
        GL.glDrawBuffer(GL.GL_BACK)
        GL.glClearColor(1.0, 1.0, 1.0, 0.0)
        GL.glViewport(0, 0, size.width, size.height)
        GL.glMatrixMode(GL.GL_PROJECTION)
        GL.glLoadIdentity()
        GL.glOrtho(0, size.width, 0, size.height, -1, 1)
        GL.glMatrixMode(GL.GL_MODELVIEW)
        GL.glLoadIdentity()
        GL.glTranslated(self.pan_x, self.pan_y, 0.0)
        GL.glScaled(self.zoom, 1, self.zoom)

    def render(self, text):
        """Handle all drawing operations."""
        self.SetCurrent(self.context)
        self.signal_width = self.GetClientSize().width*self.zoom
        if not self.init:
            # Configure the viewport, modelview and projection matrices
            self.init_gl()
            self.init = True

        # Clear everything
        GL.glClear(GL.GL_COLOR_BUFFER_BIT)
        if self.use_hero == 1:
            self.texture_mapping()

        if self.run == 1:
            # If run button clicked, render all signals
            self.render_signal()
        self.parent.update_scroll_bar()

        # Draw specified text at position (10, 10)
        self.render_text(text, (10-self.pan_x)/self.zoom, 10 - self.pan_y)
        page_disp = 'Page: '+str(self.current_page)+'/'+str(self.page_number)
        self.render_text(page_disp, (self.GetClientSize().width -
                         len(page_disp)*8-self.pan_x)/self.zoom, 10 - self.pan_y)

        # We have been drawing to the back buffer, flush the graphics pipeline
        # and swap the back buffer to the front
        GL.glFlush()
        self.SwapBuffers()

    def on_paint(self, event):
        """Handle the paint event."""
        self.SetCurrent(self.context)
        if not self.init:
            # Configure the viewport, modelview and projection matrices
            self.init_gl()
            self.init = True

        size = self.GetClientSize()
        text = "".join(["Canvas redrawn on paint event, size is ",
                        str(size.width), ", ", str(size.height)])
        self.render(text)

    def on_size(self, event):
        """Handle the canvas resize event."""
        # Forces reconfiguration of the viewport, modelview and projection
        # matrices on the next paint event
        size = self.GetClientSize()
        self.max_signal_count = int(size.height/50) - 2
        self.parent.full_length = size.height
        self.parent.update_vbar()
        self.init = False

    def on_mouse(self, event):
        """Handle mouse events."""
        self.current_x = event.GetX()
        self.current_y = event.GetY()
        size = self.GetClientSize()
        self.current_y = size.height-self.current_y
        text = ''
        text = "".join(["X: ", str(self.current_x), " Y: ", str(self.current_y)])

        # Double Click reset to original place, single click shows the position
        if event.ButtonDClick():
            self.zoom = 1
            self.pan_x = 0
            self.pan_y = 0
            self.init_gl()
            self.init = True
            text = "Mouse double clicked"
        elif event.ButtonDown():
            self.last_mouse_x = event.GetX()
            self.last_mouse_y = event.GetY()
            text = "".join(["Mouse button pressed at: ", str(event.GetX()),
                            ", ", str(event.GetY())])
        elif event.ButtonUp():
            text = "".join(["Mouse button released at: ", str(event.GetX()),
                            ", ", str(event.GetY())])
        if event.Leaving():
            text = "".join(["Mouse left canvas at: ", str(event.GetX()),
                            ", ", str(event.GetY())])
        #if event.Dragging():
        #    self.pan_x += event.GetX() - self.last_mouse_x
        #    self.pan_y -= event.GetY() - self.last_mouse_y
        #    self.last_mouse_x = event.GetX()
        #    self.last_mouse_y = event.GetY()
        #    self.init = False
        #    text = "".join(["Mouse dragged to: ", str(event.GetX()),
        #                    ", ", str(event.GetY()), ". Pan is now: ",
        #                    str(self.pan_x), ", ", str(self.pan_y)])
        if event.GetWheelRotation() < 0:
            self.zoom *= (1.0 + (
                event.GetWheelRotation() / (20 * event.GetWheelDelta())))
            self.init = False
            text = "".join(["Negative mouse wheel rotation. Zoom is now: ",
                            str(self.zoom)])
        if event.GetWheelRotation() > 0:
            self.zoom /= (1.0 - (
                event.GetWheelRotation() / (20 * event.GetWheelDelta())))
            self.init = False
            text = "".join(["Positive mouse wheel rotation. Zoom is now: ",
                            str(self.zoom)])
        if text:
            self.render(text)
            # Here called the parent, but better to do it in other ways
            self.parent.update_scroll_bar()
        else:
            self.Refresh()  # triggers the paint event

    def on_key(self, event):
        key_code = event.GetKeyCode()
        text = ''


        if (key_code in (wx.WXK_LEFT, wx.WXK_RIGHT)) and (self.signal_width > self.parent.full_width):
            full_width = self.parent.full_width
            length = self.parent.hbar.GetRange()
            thumb_size = self.parent.hbar.GetThumbSize()
            if key_code == wx.WXK_LEFT:
                self.pan_x += 10
                if self.pan_x > 0:
                    self.pan_x = 0
                else:
                    text = 'scroll to left'
            elif key_code == wx.WXK_RIGHT:
                self.pan_x -= 10
                if self.pan_x < -(self.signal_width-full_width):
                    self.pan_x = -(self.signal_width-full_width)
                else:
                    text = 'scroll to right'
            thumb_pos = -self.pan_x * (length - thumb_size) / (self.signal_width - full_width)
            self.parent.hbar.SetThumbPosition(thumb_pos)
        if key_code in (wx.WXK_UP, wx.WXK_DOWN) and (self.signal_count > self.max_signal_count):
            full_length = self.parent.full_length
            length = self.parent.vbar.GetRange()
            thumb_size = self.parent.vbar.GetThumbSize()
            if key_code == wx.WXK_DOWN:
                self.pan_y += 10
                if self.pan_y > 0:
                    self.pan_y = 0
                else:
                    text = 'scroll down'
            elif key_code == wx.WXK_UP:
                self.pan_y -= 10
                if self.pan_y < -50*(self.signal_count-self.max_signal_count):
                    self.pan_y = -50*(self.signal_count-self.max_signal_count)
                else:
                    text = 'scroll up'

            thumb_pos = (self.pan_y+50*(self.signal_count-self.max_signal_count))*full_length/(self.signal_count*50)
            self.parent.vbar.SetThumbPosition(thumb_pos)

        if text:
            self.init = False
            self.render(text)

    def render_text(self, text, x_pos, y_pos):
        """Handle text drawing operations."""
        GL.glColor3f(0.0, 0.0, 0.0)  # text is black
        GL.glRasterPos2f(x_pos, y_pos)
        font = GLUT.GLUT_BITMAP_HELVETICA_12

        for character in text:
            if character == '\n':
                y_pos = y_pos - 20
                GL.glRasterPos2f(x_pos, y_pos)
            else:
                GLUT.glutBitmapCharacter(font, ord(character))

    def draw_horizontal_signal(self, start, cycle_count, step, level, pos):
        # Two vertices having same y coord
        x = start+cycle_count*step
        x_next = start+(cycle_count+1)*step
        y = 75+25*level+pos*50
        GL.glVertex2f(x/self.zoom, y)
        GL.glVertex2f(x_next/self.zoom, y)

    def draw_rect_background(self, start_x, start_y, end_x, end_y, color=0.94):
        """Draw rectangular background.

        if type(color) == float, then use grey level.
        if type(color) == list, then use RGB.
        """
        if isinstance(color, (int, float)) and 0 <= color <= 1:
            red_f = green_f = blue_f = color
        elif isinstance(color, list) and len(color) == 3:
            red_f, green_f, blue_f = color
        else:
            raise TypeError("wrong type or value for 'color'")
        GL.glColor3f(red_f, green_f, blue_f)
        GL.glBegin(GL.GL_QUADS)
        GL.glVertex2f(start_x, start_y)
        GL.glVertex2f(start_x, end_y)
        GL.glVertex2f(end_x, end_y)
        GL.glVertex2f(end_x, start_y)
        GL.glEnd()

    def draw_rect_frame(self, start_x, start_y, end_x, end_y, color=0):
        """Draw rectangular frame.

        if type(color) == float, then use grey level.
        if type(color) == list, then use RGB.
        """
        if isinstance(color, (int, float)) and 0 <= color <= 1:
            red_f = green_f = blue_f = color
        elif isinstance(color, list) and len(color) == 3:
            red_f, green_f, blue_f = color
        else:
            raise TypeError("wrong type or value for 'color'")
        GL.glColor3f(red_f, green_f, blue_f)
        GL.glBegin(GL.GL_LINE_STRIP)
        GL.glVertex2f(start_x, start_y)
        GL.glVertex2f(start_x, end_y)
        GL.glVertex2f(end_x, end_y)
        GL.glVertex2f(end_x, start_y)
        GL.glVertex2f(start_x, start_y)
        GL.glEnd()

    def draw_ruler(self, step, start_x, start_y):
        """Draw ruler under monitors"""
        GL.glColor3f(1, 69.0/255, 0)  # orangered
        GL.glBegin(GL.GL_LINE_STRIP)
        cur_x = start_x
        cur_y = start_y
        GL.glVertex2f(cur_x, cur_y)
        for cycle in range(60):
            if cycle % 10 == 0:
                scale_len = 8
            elif cycle % 5 == 0:
                scale_len = 6
            else:
                scale_len = 4
            GL.glVertex2f(cur_x, cur_y + scale_len)
            GL.glVertex2f(cur_x, cur_y)
            GL.glVertex2f(cur_x + step, cur_y)
            cur_x += step
        GL.glVertex2f(cur_x, cur_y + 8)
        GL.glEnd()
        # Draw scale numbers
        scale_num = 60 * (self.current_page - 1)
        cur_x = start_x
        cur_y = start_y - 15
        offset_ratio = 3.5/self.zoom
        for cycle in range(6):
            self.render_text(str(scale_num),
                             cur_x - len(str(scale_num))*offset_ratio, cur_y)
            scale_num += 10
            cur_x += step * 10
        self.render_text(str(scale_num),
                         cur_x - len(str(scale_num))*offset_ratio, cur_y)

    def get_ruler_cycle_num(self, step, start_x):
        """Get the current cycle number based on current x pos."""
        cursor_pos_on_ruler = self.current_x - self.pan_x - start_x*self.zoom
        cursor_pos_on_ruler /= self.zoom
        if cursor_pos_on_ruler < 0:
            return 0
        return int(cursor_pos_on_ruler / step) + 1

    def render_signal(self):
        """Display the signal trace(s) in GUI"""

        # To confine name lengths, edit in the future
        margin = 10

        # local variables
        cycle_count = 0  # count number of cycles displayed
        pos = 0  # signal position, shifted upward for each signal
        start = 50  # start point for rasterisation
        # No of cycles to be displayed on this page
        last_cycle = min((self.cycles-(self.current_page-1)*60), 60)
        end = max(last_cycle*9*self.zoom + start, start)  # end point for rasterisation
        if last_cycle != 0:
            step = (end-start)/last_cycle
        else:
            step = 0

        self.signal_width = end+10
        # Use below when texture is mapped
        # self.signal_width = max(end+10, self.GetClientSize().width*self.zoom)

        size = self.GetClientSize()
        # cycle num between 1 and 60
        current_cycle_num = self.get_ruler_cycle_num(step/self.zoom, 50/self.zoom)
        # real cycle num here
        current_cycle_num_real = current_cycle_num + 60*(self.current_page - 1)

        # Draw the first strip under the first device
        strip_raise = 113
        self.draw_rect_background(0, strip_raise+2-50,
                                  max(2000, 2000/self.zoom), strip_raise-2-50)

        # infobox states
        infobox_cycle = current_cycle_num_real
        infobox_port = None
        infobox_value = 'empty'

        self.signal_count = len(self.monitors.monitors_dictionary)
<<<<<<< HEAD
        # Iterate over each device and render
=======
        self.max_signal_count = int(size.height / 50) - 2
	# Iterate over each device and render
>>>>>>> c1bf382e
        for device_id, output_id in self.monitors.monitors_dictionary:
            monitor_name = self.devices.get_signal_name(device_id, output_id)
            signal_list = self.monitors.monitors_dictionary[(device_id, output_id)]

            # Highlight current monitored device
            if strip_raise + 50*(pos - 1) < self.current_y - self.pan_y <= strip_raise + 50*pos \
                    and 0 < self.current_x < size.width - 1:
                self.draw_rect_background(0, strip_raise-2+pos*50,
                                          max(2000, 2000/self.zoom), strip_raise+2+(pos-1)*50,
                                          [0.9, 1, 0.95])
                names = self.devices.names
                if output_id is None:
                    infobox_port = names.get_name_string(device_id)
                else:
                    infobox_port = names.get_name_string(device_id)+'.'+names.get_name_string(output_id)
                monitor_highlighted = True
            else:
                monitor_highlighted = False

            # Draw the grey strip between devices
            self.draw_rect_background(0, strip_raise+2+pos*50,
                                      max(2000, 2000/self.zoom), strip_raise-2+pos*50)

            # Display signal name
            self.render_text(monitor_name[0:margin], 10/self.zoom, 80+pos*50)

            # Start drawing the current signal
            GL.glColor3f(0.0, 0.0, 1.0)  # signal trace is blue
            GL.glBegin(GL.GL_LINE_STRIP)

            # Iterate over each cycle and render
            cycle_count = 0
            for signal in signal_list[(self.current_page-1)*60:(self.current_page-1)*60+last_cycle]:
                if signal == self.devices.HIGH:
                    self.draw_horizontal_signal(start, cycle_count, step, 1, pos)
                    cycle_count += 1
                    if monitor_highlighted and cycle_count == current_cycle_num:
                        infobox_value = 1
                if signal == self.devices.LOW:
                    self.draw_horizontal_signal(start, cycle_count, step, 0, pos)
                    cycle_count += 1
                    if monitor_highlighted and cycle_count == current_cycle_num:
                        infobox_value = 0
                if signal == self.devices.RISING:
                    continue
                if signal == self.devices.FALLING:
                    continue
                if signal == self.devices.BLANK:
                    cycle_count += 1
                # if cycle_count > self.cycles:
                #    break
            pos = pos+1
            GL.glEnd()

        # Draw grey background for ruler
        self.draw_rect_background(0, 29-self.pan_y,
                                  max(2000, 2000/self.zoom), 65-self.pan_y)

        # Draw the stipple line
        stipple_y_bottom = 64 - self.pan_y
        stipple_y_top = strip_raise+(pos-1)*50
        if 0 < self.current_x < size.width - 1 \
                and 1 <= current_cycle_num <= 60 \
                and stipple_y_bottom <= self.current_y - self.pan_y <= stipple_y_top:
            self.draw_vertical_stipple_line(stipple_y_bottom, stipple_y_top)
            self.draw_info_box(infobox_cycle, infobox_port, infobox_value)

        # Draw white background for text
        self.draw_rect_background(0, 0-self.pan_y,
                                  max(2000, 2000/self.zoom), 29-self.pan_y, 1)

        # Draw the ruler
        self.draw_ruler(step/self.zoom, 50/self.zoom, 49 - self.pan_y)

    def draw_vertical_stipple_line(self, stipple_y_bottom, stipple_y_top):
        """Draw the vertical dotted line for cycle number alignment."""
        GL.glEnable(GL.GL_LINE_STIPPLE)
        GL.glLineStipple(1, 0x3333)
        GL.glColor3f(1, 0.65, 0)
        GL.glBegin(GL.GL_LINES)
        GL.glVertex2f((self.current_x - self.pan_x)/self.zoom, stipple_y_bottom - 14)
        GL.glVertex2f((self.current_x - self.pan_x)/self.zoom, stipple_y_top)
        GL.glEnd()
        GL.glDisable(GL.GL_LINE_STIPPLE)

    def draw_info_box(self, cycle, port, value):
        """Draw the MATLAB-like yellow info box which moves with mouse."""
        hsep = 6.2
        vsep = 14
        info1 = 'cycle: ' + str(cycle)
        info2 = 'port: ' + str(port)
        info3 = 'value: ' + str(value)
        rect_width = max(map(len, (info1, info2, info3)))*hsep + 4
        rect_height = 3*vsep + 4
        size = self.GetClientSize()
        if self.current_x + rect_width + 5 > size.width:  # left aligned
            x_pos = (self.current_x - self.pan_x + 3 - rect_width)/self.zoom
            y_pos = self.current_y - self.pan_y + 6
            rect_x_start = (self.current_x - self.pan_x - rect_width)/self.zoom
            rect_y_start = self.current_y - self.pan_y
            rect_x_end = (self.current_x - self.pan_x)/self.zoom
            rect_y_end = self.current_y - self.pan_y + rect_height
        else:  # right aligned
            x_pos = (self.current_x - self.pan_x + 2)/self.zoom
            y_pos = self.current_y - self.pan_y + 6
            rect_x_start = (self.current_x - self.pan_x)/self.zoom
            rect_y_start = self.current_y - self.pan_y
            rect_x_end = (self.current_x - self.pan_x + rect_width)/self.zoom
            rect_y_end = self.current_y - self.pan_y + rect_height
        self.draw_rect_background(rect_x_start, rect_y_start,
                                  rect_x_end, rect_y_end, [1, 0.98, 0.81])
        self.draw_rect_frame(rect_x_start, rect_y_start,
                             rect_x_end, rect_y_end)
        self.render_text(info1, x_pos, y_pos + vsep*2)
        self.render_text(info2, x_pos, y_pos + vsep)
        self.render_text(info3, x_pos, y_pos)

    def texture_mapping(self):
        """draw function """
        self.SetCurrent(self.context)
        if not self.init:
            # Configure the viewport, modelview and projection matrices
            self.init_gl()
            self.init = True

        # enable textures, bind to our texture
        GL.glEnable(GL.GL_TEXTURE_2D)
        GL.glColor3f(1, 1, 1)

        # draw a quad
        size = self.GetClientSize()
        GL.glBegin(GL.GL_QUADS)
        GL.glTexCoord2f(0, 1)
        GL.glVertex2f(0, size.height)
        GL.glTexCoord2f(0, 0)
        GL.glVertex2f(0, 0)
        GL.glTexCoord2f(1, 0)
        GL.glVertex2f(size.width, 0)
        GL.glTexCoord2f(1, 1)
        GL.glVertex2f(size.width, size.height)
        GL.glEnd()

        GL.glDisable(GL.GL_TEXTURE_2D)


class Gui(wx.Frame):
    """Configure the main window and all the widgets.

    This class provides a graphical user interface for the Logic Simulator and
    enables the user to change the circuit properties and run simulations.

    Parameters
    ----------
    title: title of the window.

    Public methods
    --------------
    on_menu(self, event): Event handler for the file menu.

    on_spin(self, event): Event handler for when the user changes the spin
                           control value.

    on_run_button(self, event): Event handler for when the user clicks the run
                                button.

    on_text_box(self, event): Event handler for when the user enters text.
    """

    def __init__(self, title, names, devices, network, monitors):
        """Initialise widgets and layout."""
        super().__init__(parent=None, title=title, size=(900, 700))

        # Make objects local
        self.devices = devices
        self.network = network
        self.monitors = monitors
        self.names = names

        # Get monitors
        self.monitored_list, self.unmonitored_list = self.monitors.get_signal_names()
        self.total_list = self.monitored_list + self.unmonitored_list
        self.monitor_window = 0

        # Cycles completed and worker for multithread
        self.cycles_completed = 0
        self.worker = RunThread(self, 1)

        # Get switch list
        self.switch_ids = self.devices.find_devices(self.devices.SWITCH)
        self.switches = []
        self.get_switch_signals()

        # Configure the file menu
        fileMenu = wx.Menu()
        helpMenu = wx.Menu()
        menuBar = wx.MenuBar()
        fileMenu.Append(wx.ID_ABOUT, "&About\tCTRL+A")
        fileMenu.Append(wx.ID_OPEN, "&Open\tCTRL+N")
        fileMenu.Append(wx.ID_EXIT, "&Exit\tCTRL+Q")
        helpMenu.Append(wx.ID_HELP, "&Help\tCTRL+H")
        menuBar.Append(fileMenu, "&File")
        menuBar.Append(helpMenu, "&Help")
        self.SetMenuBar(menuBar)

        # Canvas for drawing signals
        self.canvas = MyGLCanvas(self, devices, monitors)

        # Preparing Bitmaps for zoom buttons
        image_1 = wx.Image("./graphics/plus.png")
        image_1.Rescale(30, 30)
        plus = wx.Bitmap(image_1)
        image_2 = wx.Image("./graphics/minus.png")
        image_2.Rescale(30, 30)
        minus = wx.Bitmap(image_2)

        # Basic cycle control widgets
        self.text = wx.StaticText(self, wx.ID_ANY, "Cycles")
        self.spin = wx.SpinCtrl(self, wx.ID_ANY, "10", max=10**10)
        self.run_button = wx.Button(self, wx.ID_ANY, "Run")
        self.cont_button = wx.Button(self, wx.ID_ANY, "Add")

        # Monitor add/delete widgets
        self.text2 = wx.StaticText(self, wx.ID_ANY, "Monitors")
        self.sig_add_button = wx.Button(self, wx.ID_ANY, "Add/Delete Monitor")

        # Switch toggle widgets
        self.text3 = wx.StaticText(self, wx.ID_ANY, "Switches")

        # Define switch table
        self.list_ctrl = wx.ListCtrl(self, size=(-1, 100), style=wx.LC_REPORT | wx.BORDER_SUNKEN)
        self.list_ctrl.InsertColumn(0, 'Switches', width=90)
        self.list_ctrl.InsertColumn(1, 'Values', width=75)
        self.pop_switch_list(new_instance=1)
        self.set_button = wx.Button(self, wx.ID_ANY, "1")
        self.clr_button = wx.Button(self, wx.ID_ANY, "0")

        # Zoom in/out functions
        self.text4 = wx.StaticText(self, wx.ID_ANY, "Zoom in/out")
        self.zoom_in_button = wx.BitmapButton(self, wx.ID_ANY, plus, size=(40, 40))
        self.zoom_out_button = wx.BitmapButton(self, wx.ID_ANY, minus, size=(40, 40))

        # Display texture mapping
        # self.hero_button = wx.Button(self, wx.ID_ANY, "HERO")
        self.prev_button = wx.Button(self, wx.ID_ANY, "Prev Page")
        self.next_button = wx.Button(self, wx.ID_ANY, "Next Page")
        self.text_box = wx.TextCtrl(self, wx.ID_ANY, "",
                                    style=wx.TE_PROCESS_ENTER)
        self.goto_button = wx.Button(self, wx.ID_ANY, "Goto")

        # Scroll Bars
        self.full_width = 653
        self.hbar = wx.ScrollBar(self, id=wx.ID_ANY, size=(-1, 15), style=wx.SB_HORIZONTAL)
        self.hbar.SetScrollbar(0, self.full_width, self.full_width, 1)

        # Vertical Scroll Bar
        self.full_length = 1000
        self.vbar = wx.ScrollBar(self, id=wx.ID_ANY, size=(15,1000), style=wx.SB_VERTICAL)
        self.vbar.SetScrollbar(0, self.full_length, self.full_length, 1)

        # Bind events to widgets
        self.Bind(wx.EVT_CLOSE, self.on_close)
        self.Bind(wx.EVT_MENU, self.on_menu)
        self.spin.Bind(wx.EVT_SPINCTRL, self.on_spin)
        self.run_button.Bind(wx.EVT_BUTTON, self.on_run_button)
        self.cont_button.Bind(wx.EVT_BUTTON, self.on_cont_button)

        self.set_button.Bind(wx.EVT_BUTTON, self.on_set_button)
        self.clr_button.Bind(wx.EVT_BUTTON, self.on_clr_button)

        self.sig_add_button.Bind(wx.EVT_BUTTON, self.on_sig_add_button)

        self.zoom_in_button.Bind(wx.EVT_BUTTON, self.on_zoom_in_button)
        self.zoom_out_button.Bind(wx.EVT_BUTTON, self.on_zoom_out_button)
        # self.hero_button.Bind(wx.EVT_BUTTON, self.on_hero_button)
        self.hbar.Bind(wx.EVT_SCROLL, self.on_hbar)
        self.vbar.Bind(wx.EVT_SCROLL, self.on_vbar)
        self.prev_button.Bind(wx.EVT_BUTTON, self.on_prev_button)
        self.next_button.Bind(wx.EVT_BUTTON, self.on_next_button)
        self.goto_button.Bind(wx.EVT_BUTTON, self.on_goto_button)
        self.text_box.Bind(wx.EVT_TEXT_ENTER, self.on_text_box)

        # Configure sizers for layout
        main_sizer = wx.BoxSizer(wx.HORIZONTAL)
        side_sizer = wx.BoxSizer(wx.VERTICAL)
        main_sizer_second = wx.BoxSizer(wx.VERTICAL)
        main_sizer_third = wx.BoxSizer(wx.HORIZONTAL)
        double_butt = wx.BoxSizer(wx.HORIZONTAL)
        double_butt_2 = wx.BoxSizer(wx.HORIZONTAL)
        double_butt_3 = wx.BoxSizer(wx.HORIZONTAL)
        double_butt_4 = wx.BoxSizer(wx.HORIZONTAL)
        double_butt_5 = wx.BoxSizer(wx.HORIZONTAL)
        double_butt_6 = wx.BoxSizer(wx.HORIZONTAL)

        # Sizer arrangement
        main_sizer.Add(main_sizer_second, 25, wx.EXPAND | wx.RIGHT | wx.TOP | wx.LEFT, 5)
        main_sizer_second.Add(self.canvas, 25, wx.EXPAND | wx.ALL, 5)
        main_sizer_second.Add(self.hbar, 1, wx.EXPAND, 5)
        main_sizer.Add(main_sizer_third, 1, wx.EXPAND, 5)
        main_sizer_third.Add(self.vbar, 1, wx.BOTTOM, 80)
        main_sizer.Add(side_sizer, 5, wx.ALL, 5)

        side_sizer.Add(self.text, 1, wx.TOP, 10)
        side_sizer.Add(self.spin, 1, wx.ALL, 5)
        side_sizer.Add(double_butt, 1, wx.ALL, 0)
        double_butt.Add(self.run_button, 1, wx.ALL, 5)
        double_butt.Add(self.cont_button, 1, wx.ALL, 5)

        side_sizer.Add(self.text2, 1, wx.TOP, 10)
        side_sizer.Add(double_butt_2, 1, wx.ALL, 0)
        double_butt_2.Add(self.sig_add_button, 1, wx.ALL, 5)

        side_sizer.Add(self.text3, 1, wx.TOP, 10)
        side_sizer.Add(self.list_ctrl, 1, wx.ALL, 5)
        side_sizer.Add(double_butt_3, 1, wx.ALL, 0)
        double_butt_3.Add(self.set_button, 1, wx.ALL, 5)
        double_butt_3.Add(self.clr_button, 1, wx.ALL, 5)

        side_sizer.Add(self.text4, 1, wx.TOP, 10)
        side_sizer.Add(double_butt_4, 0.5, wx.ALL, 0)
        double_butt_4.Add(self.zoom_in_button, 1, wx.ALL, 5)
        double_butt_4.Add(self.zoom_out_button, 1, wx.ALL, 5)
        side_sizer.Add(double_butt_5, 1, wx.ALL, 0)
        double_butt_5.Add(self.prev_button, 0.8, wx.ALL, 0)
        double_butt_5.Add(self.next_button, 0.8, wx.ALL, 0)
        side_sizer.Add(double_butt_6, 1, wx.ALL, 0)
        double_butt_6.Add(self.text_box, 0.8, wx.ALL, 0)
        double_butt_6.Add(self.goto_button, 0.8, wx.ALL, 0)
        # side_sizer.Add(self.hero_button, 1 , wx.ALL, 5)

        self.SetSizeHints(700, 600)
        self.SetSizer(main_sizer)

    def open_new(self, path):
        # Initialise instances of the four inner simulator classes
        new_names = Names()
        new_devices = Devices(new_names)
        new_network = Network(new_names, new_devices)
        new_monitors = Monitors(new_names, new_devices, new_network)
        new_scanner = Scanner(path, new_names)
        parser = Parser(new_names, new_devices, new_network, new_monitors, new_scanner)
        if parser.parse_network():
            if self.monitor_window == 1:
                self.top.program_close()
            self.worker.stop()
            self.reinit(new_names, new_devices, new_network, new_monitors)
        else:
            wx.MessageBox("File Conatins Error, See Terminal", "Please confirm",
                          wx.ICON_QUESTION | wx.OK, self)

    def on_open(self):
        # ask the user what new file to open
        with wx.FileDialog(self, "Open definition file", wildcard="XYZ files (*.txt)|*.txt",
                           style=wx.FD_OPEN | wx.FD_FILE_MUST_EXIST) as fileDialog:

            if fileDialog.ShowModal() == wx.ID_CANCEL:
                return     # the user changed their mind

            # Proceed loading the file chosen by the user
            pathname = fileDialog.GetPath()
            try:
                self.open_new(pathname)
            except IOError:
                wx.LogError("Cannot open file '%s'." % newfile)
        fileDialog.Destroy()

    def on_close(self, event):
        if self.monitor_window == 1:
            self.top.program_close()
        self.worker.stop()
        event.Skip()

    def on_menu(self, event):
        """Handle the event when the user selects a menu item."""
        Id = event.GetId()
        if Id == wx.ID_EXIT:
            self.Close(True)
        if Id == wx.ID_ABOUT:
            wx.MessageBox("Logic Simulator\nTeam 4 Version\n2018",
                          "About Logsim", wx.ICON_INFORMATION | wx.OK)
        if Id == wx.ID_OPEN:
            self.on_open()
        if Id == wx.ID_HELP:
            f = open("help.txt")
            message = f.read()
            box = wx.MessageDialog(self, message,
                          "Definition Description", wx.ICON_INFORMATION | wx.OK)
            box.ShowModal()

    def on_spin(self, event):
        """Handle the event when the user changes the spin control value."""
        spin_value = self.spin.GetValue()
        text = "".join(["New spin control value: ", str(spin_value)])
        self.canvas.render(text)

    def get_switch_signals(self):
        self.switches = []
        for each_id in self.switch_ids:
            switch_pair = (self.names.get_name_string(each_id),
                           self.devices.get_device(each_id).switch_state)
            self.switches.append(switch_pair)

    def pop_switch_list(self, new_instance=0):
        # pop in switch table
        index = 0
        for switch in self.switches:
            if new_instance == 1:
                self.list_ctrl.InsertItem(index, switch[0])
            else:
                self.list_ctrl.SetItem(index, 0, switch[0])
            self.list_ctrl.SetItem(index, 1, str(switch[1]))
            index = index+1

    def run_network(self, cycles):
        """Run the network for the specified number of simulation cycles."""
        for _ in range(cycles):
            if self.network.execute_network():
                self.monitors.record_signals()
            else:
                return False
        return True

    def on_run_button(self, event):
        """Handle the event when the user clicks the run button."""
        self.canvas.run = 1
        self.canvas.cycles = self.spin.GetValue()
        if self.canvas.cycles % 60 == 0:
            self.canvas.page_number = int(self.canvas.cycles/60)
        else:
            self.canvas.page_number = int(self.canvas.cycles/60)+1
        self.canvas.current_page = 1
        self.cycles_completed = min(self.canvas.cycles, 60)
        self.monitors.reset_monitors()
        if self.run_network(self.cycles_completed):
            text = "Run button pressed."
        else:
            device_name = self.names.get_name_string(self.network.device_no_input)
            text = 'DEVICE \"' + device_name + '\" is oscillatory!'
        self.worker = RunThread(self, 1)
        self.worker.start()
        self.update_vbar()
        self.canvas.init = False
        self.canvas.render(text)
        self.update_scroll_bar()

    def on_text_box(self, event):
        """Handle the event when the user enters text."""
        text_box_value = self.text_box.GetValue()
        text = "".join(["New text box value: ", text_box_value])
        self.canvas.render(text)

    def on_cont_button(self, event):
        text = ''
        if self.canvas.run == 0:
            text = 'Press Run Button First!'
        else:
            text = 'Continue Button Pressed'
            added_cycles = self.spin.GetValue()
            self.canvas.cycles += added_cycles
            if self.canvas.cycles % 60 == 0:
                self.canvas.page_number = int(self.canvas.cycles/60)
            else:
                self.canvas.page_number = int(self.canvas.cycles/60)+1
            next_to_run = min((60-self.cycles_completed % 60), added_cycles)
            self.run_network(next_to_run)
            self.cycles_completed += next_to_run
        self.worker = RunThread(self, 1)
        self.worker.start()
        self.canvas.render(text)
        self.update_scroll_bar()

    def switch_signal(self, switch_state):
        devices = []
        text = ''
        index = -1
        while True:
            index = self.list_ctrl.GetNextItem(index, wx.LIST_NEXT_ALL, wx.LIST_STATE_SELECTED)
            if index == -1:
                break
            devices.append(self.switches[index][0])
        for device in devices:
            switch_id = self.names.query(device)
            if self.devices.set_switch(switch_id, switch_state):
                text = "Successfully set switches."
            else:
                text = "Error! Invalid switch."
        self.get_switch_signals()
        self.pop_switch_list()
        self.canvas.render(text)

    def on_set_button(self, event):
        """Set the specified switch"""
        if self.cycles_completed >= self.canvas.cycles:
            self.switch_signal(1)
        else:
            self.canvas.render("Warning! Still have uncompleted cycles!")

    def on_clr_button(self, event):
        """Clear the specified switch"""
        if self.cycles_completed >= self.canvas.cycles:
            self.switch_signal(0)
        else:
            self.canvas.render("Warning! Still have uncompleted cycles!")

    def get_monitor_ids(self, signal):
        if signal is not None and '.' in signal:
            device, port = signal.split('.')
            device_id = self.names.query(device)
            port_id = self.names.query(port)
        else:
            device = signal
            device_id = self.names.query(device)
            port_id = None
        return device_id, port_id

    def on_sig_add_button(self, event):
        # Get user selected signal and split to get IDs
        if self.monitor_window == 0:
            self.top = MonitorFrame(self, "Monitors", self.monitored_list, self.unmonitored_list)
            self.top.Show()
            self.monitor_window = 1
        else:
            self.top.ToggleWindowStyle(wx.STAY_ON_TOP)

    def on_zoom_in_button(self, event):
        text = 'Zoom in'
        self.canvas.zoom = self.canvas.zoom*2
        self.canvas.init = False
        self.canvas.render(text)
        self.update_scroll_bar()

    def on_zoom_out_button(self, event):
        text = 'Zoom out'
        self.canvas.zoom = self.canvas.zoom*0.5
        self.canvas.init = False
        self.canvas.render(text)
        self.update_scroll_bar()

    def on_hero_button(self, event):
        text = 'OUR HERO!!!'
        if self.canvas.use_hero == 1:
            self.canvas.use_hero = 0
            self.canvas.render(text)
        else:
            message = "Do You Want To See Our Leader?"
            dlg = wx.MessageDialog(self, message, caption="PLEASE ANSWER!!!",
                                   style=wx.YES_NO | wx.CENTER)
            result = dlg.ShowModal()
            if result == wx.ID_YES:
                self.canvas.use_hero = 1
                self.canvas.render(text)
            dlg.Destroy()

    def on_hbar(self, event):
        pos = self.hbar.GetThumbPosition()
        length = self.hbar.GetRange()
        thumbsize = self.hbar.GetThumbSize()
        if length > thumbsize:
            self.canvas.pan_x = -int((self.canvas.signal_width-self.full_width)*(pos/(length-thumbsize)))
            self.canvas.init = False
            self.canvas.render(str(self.canvas.pan_x))

    def on_vbar(self, event):
        pos = self.vbar.GetThumbPosition()
        length = self.vbar.GetRange()
        thumbsize = self.vbar.GetThumbSize()
        self.full_length = self.canvas.GetClientSize().height
        if length > thumbsize:
<<<<<<< HEAD
            self.canvas.pan_y = -(self.canvas.signal_count-10) \
                * 55+55*pos*self.canvas.signal_count/self.full_length
=======
            self.canvas.pan_y = -(self.canvas.signal_count-self.canvas.max_signal_count)*50+50*pos*self.canvas.signal_count/self.full_length
>>>>>>> c1bf382e
            self.canvas.init = False
            self.canvas.render(str(self.canvas.pan_y))

    def update_vbar(self):
        self.canvas.pan_y = 0
<<<<<<< HEAD
        if 10 < self.canvas.signal_count:
            # vpos = 55*(self.canvas.signal_count-10)*self.full_length/(self.canvas.signal_count*55)
            vpos = self.full_length-10*self.full_length/self.canvas.signal_count
            self.vbar.SetScrollbar(vpos, 10*self.full_length/self.canvas.signal_count, self.full_length, 1)
        else:
            self.vbar.SetScrollbar(0, self.full_length, self.full_length, self.canvas.zoom)
=======
        self.full_length = self.canvas.GetClientSize().height
        if self.canvas.max_signal_count < self.canvas.signal_count:
            #vpos = 55*(self.canvas.signal_count-10)*self.full_length/(self.canvas.signal_count*55)
            vpos = self.full_length-self.canvas.max_signal_count*self.full_length/self.canvas.signal_count
            self.vbar.SetScrollbar(vpos, self.canvas.max_signal_count*self.full_length/self.canvas.signal_count, self.full_length, 1)
        else:
            self.vbar.SetScrollbar(0, self.full_length, self.full_length, self.canvas.zoom)

>>>>>>> c1bf382e

    def update_scroll_bar(self):
        hpos = self.hbar.GetThumbPosition()
        if self.full_width < self.canvas.signal_width:
            self.hbar.SetScrollbar(hpos, self.full_width, self.canvas.signal_width, self.canvas.zoom)
        else:
            self.hbar.SetScrollbar(hpos, self.full_width, self.full_width, self.canvas.zoom)

<<<<<<< HEAD
        if 10 < self.canvas.signal_count:
            # vpos = (self.canvas.pan_y+50)*(self.canvas.signal_count-11)*self.full_length/(self.canvas.signal_count*50)
=======

        if self.canvas.max_signal_count < self.canvas.signal_count:
            #vpos = (self.canvas.pan_y+50)*(self.canvas.signal_count-11)*self.full_length/(self.canvas.signal_count*50)
>>>>>>> c1bf382e
            vpos = self.vbar.GetThumbPosition()
            self.full_length = self.canvas.GetClientSize().height
            self.vbar.SetScrollbar(vpos, self.canvas.max_signal_count*self.full_length/self.canvas.signal_count, self.full_length, 1)
        else:
            self.vbar.SetScrollbar(0, self.full_length, self.full_length, 1)
<<<<<<< HEAD
=======

>>>>>>> c1bf382e

    def on_prev_button(self, event):
        if self.canvas.current_page > 1:
            self.canvas.current_page -= 1
            self.canvas.pan_x = 0
            self.canvas.init = False
        else:
            self.canvas.current_page = 1
        self.canvas.render('Turn to Previous Page')

    def on_next_button(self, event):
        if self.canvas.current_page < self.canvas.page_number:
            next_to_run = min(self.canvas.cycles-self.canvas.current_page*60, 60)
            self.canvas.current_page += 1
            self.canvas.pan_x = 0
            self.canvas.init = False
            if self.canvas.current_page*60 > self.cycles_completed:
                self.run_network(next_to_run)
                self.cycles_completed += next_to_run
        else:
            self.canvas.current_page = self.canvas.page_number
        self.canvas.render('Turn to Next Page')

    def on_goto_button(self, event):
        self.worker.stop()
        time.sleep(.100)
        page_number = self.text_box.GetValue()
        text = "Go to page: " + page_number
        page_number = page_number if page_number is not '' else self.canvas.current_page
        to_run = int(page_number)*60-self.cycles_completed
        if to_run > 0:
            self.run_network(to_run)
            self.cycles_completed += to_run
        self.canvas.current_page = int(page_number)
        self.canvas.render(text)

        self.worker = RunThread(self, 1)
        self.worker.start()

    def reinit(self, names, devices, network, monitors):
        # Make objects local
        self.devices = devices
        self.network = network
        self.monitors = monitors
        self.names = names

        # Get monitors
        self.monitored_list, self.unmonitored_list = self.monitors.get_signal_names()
        self.total_list = self.monitored_list + self.unmonitored_list
        self.monitor_window = 0

        # Cycles completed and worker for multithread
        self.cycles_completed = 0
        self.worker = RunThread(self, 1)

        self.switch_ids = self.devices.find_devices(self.devices.SWITCH)
        self.switches = []
        self.get_switch_signals()

        self.list_ctrl.ClearAll()
        self.list_ctrl.InsertColumn(0, 'Switches', width=90)
        self.list_ctrl.InsertColumn(1, 'Values', width=75)
        self.pop_switch_list(new_instance=1)

        self.hbar.SetScrollbar(0, self.full_width, self.full_width, 1)
        self.canvas.init = False
        self.canvas.monitors = self.monitors
        self.canvas.devices = self.devices
        self.canvas.parent = self
        self.canvas.init_parameters()
        self.canvas.signal_count = len(self.canvas.monitors.monitors_dictionary)
        self.update_vbar()


# Monitor Selection Frame
class MonitorFrame(wx.Frame):
    def __init__(self, parent, title, monitored, unmonitored):
        wx.Frame.__init__(self, None, title=title, pos=(350, 150), size=(350, 600))
        self.parent = parent
        self.monitored = monitored
        self.unmonitored = unmonitored
        self.Bind(wx.EVT_CLOSE, self.on_close)

        menuBar = wx.MenuBar()
        menu = wx.Menu()
        m_exit = menu.Append(wx.ID_EXIT, "E&xit\tAlt-X", "Close window and exit program.")
        self.Bind(wx.EVT_MENU, self.on_close, m_exit)
        menuBar.Append(menu, "&File")
        self.SetMenuBar(menuBar)

        self.statusbar = self.CreateStatusBar()

        panel = wx.Panel(self)
        box = wx.BoxSizer(wx.VERTICAL)
        list_sizer = wx.BoxSizer(wx.HORIZONTAL)

        m_text = wx.StaticText(panel, -1, "Select Signal")
        m_text.SetFont(wx.Font(14, wx.SWISS, wx.NORMAL, wx.BOLD))
        m_text.SetSize(m_text.GetBestSize())
        box.Add(m_text, 1, wx.ALL, 5)

        self.list_ctrl_1 = wx.ListCtrl(panel, size=(-1, 100), style=wx.LC_REPORT | wx.BORDER_SUNKEN)
        self.list_ctrl_2 = wx.ListCtrl(panel, size=(-1, 100), style=wx.LC_REPORT | wx.BORDER_SUNKEN)
        self.list_ctrl_1.InsertColumn(0, 'Monitored', width=160)
        self.list_ctrl_2.InsertColumn(0, 'Unmonitored', width=160)
        index = 0
        for signal in self.monitored:
            self.list_ctrl_1.InsertItem(index, signal)
            index = index+1

        for signal in self.unmonitored:
            self.list_ctrl_2.InsertItem(index, signal)
            index = index+1

        box.Add(list_sizer, 10, wx.ALL, 0)
        list_sizer.Add(self.list_ctrl_1, 1, wx.EXPAND | wx.ALL, 5)
        list_sizer.Add(self.list_ctrl_2, 1, wx.EXPAND | wx.ALL, 5)

        side_sizer = wx.BoxSizer(wx.HORIZONTAL)
        box.Add(side_sizer, 1, wx.ALL, 5)

        add = wx.Button(panel, wx.ID_CLOSE, "ADD")
        delete = wx.Button(panel, wx.ID_CLOSE, "DELETE")
        close = wx.Button(panel, wx.ID_CLOSE, "CLOSE")
        add.Bind(wx.EVT_BUTTON, self.on_add)
        delete.Bind(wx.EVT_BUTTON, self.on_delete)
        close.Bind(wx.EVT_BUTTON, self.on_close)
        side_sizer.Add(add, 1, wx.ALL, 5)
        side_sizer.Add(delete, 1, wx.ALL, 5)
        side_sizer.Add(close, 1, wx.ALL, 5)

        panel.SetSizer(box)
        panel.Layout()

    def refresh_lists(self):
        self.list_ctrl_1.DeleteAllItems()
        self.list_ctrl_2.DeleteAllItems()
        for index, signal in enumerate(self.monitored):
            self.list_ctrl_1.InsertItem(index, signal)
        for index, signal in enumerate(self.unmonitored):
            self.list_ctrl_2.InsertItem(index, signal)

    def on_close(self, event):
        self.parent.monitor_window = 0
        self.Destroy()

    def program_close(self):
        self.Destroy()

    def on_add(self, event):
        signals = []
        text = ''
        index = -1
        while True:
            index = self.list_ctrl_2.GetNextItem(index, wx.LIST_NEXT_ALL, wx.LIST_STATE_SELECTED)
            if index == -1:
                break
            signals.append(self.unmonitored[index])

        # Delete monitor using the IDs above
        for signal in signals:
            device_id, port_id = self.parent.get_monitor_ids(signal)
            monitor_error = self.parent.monitors.make_monitor(device_id, port_id,
                                                              self.parent.canvas.cycles)
            if monitor_error == self.parent.monitors.NO_ERROR:
                text = "Successfully made monitor."
                self.parent.monitored_list.append(signal)
                self.parent.unmonitored_list.remove(signal)
                self.parent.canvas.signal_count += 1
            else:
<<<<<<< HEAD
                text = "Error! Could not make monitor: " + signal
=======
                text = "Error! Could not make monitor: "+ signal
>>>>>>> c1bf382e
        self.parent.update_vbar()
        self.parent.canvas.init = False
        self.parent.canvas.render(text)
        self.refresh_lists()

    def on_delete(self, event):
        signals = []
        text = ''
        index = -1
        while True:
            index = self.list_ctrl_1.GetNextItem(index, wx.LIST_NEXT_ALL, wx.LIST_STATE_SELECTED)
            if index == -1:
                break
            signals.append(self.monitored[index])

        # Delete monitor using the IDs above
        for signal in signals:
            device_id, port_id = self.parent.get_monitor_ids(signal)
            if self.parent.monitors.remove_monitor(device_id, port_id):
                text = "Successfully zapped monitor"
                self.parent.unmonitored_list.append(signal)
                self.parent.monitored_list.remove(signal)
                self.parent.canvas.signal_count -= 1
            else:
                text = "Error! Could not zap monitor: " + signal
        self.parent.update_vbar()
        self.parent.canvas.init = False
        self.parent.canvas.render(text)
        self.refresh_lists()


# Multithreading
class RunThread(threading.Thread):
    def __init__(self, parent, value):
        """
        @param parent: The gui object that should recieve the value
        @param value: value to 'calculate' to
        """
        threading.Thread.__init__(self)
        self._stop_event = threading.Event()
        self._parent = parent
        self._value = value

    def run(self):
        """Overrides Thread.run. Don't call this directly its called internally
        when you call Thread.start().
        """
        while self._parent.cycles_completed+1000 <= self._parent.canvas.cycles:
            time.sleep(.200)
            self._parent.run_network(500)
            self._parent.cycles_completed += 500
            if self._stop_event.is_set():
                break
        if not self._stop_event.is_set():
            left_to_run = self._parent.canvas.cycles - self._parent.cycles_completed
            self._parent.run_network(left_to_run)
            self._parent.cycles_completed += left_to_run

    def stop(self):
        self._stop_event.set()
        # wx.PostEvent(self._parent, evt)<|MERGE_RESOLUTION|>--- conflicted
+++ resolved
@@ -439,12 +439,8 @@
         infobox_value = 'empty'
 
         self.signal_count = len(self.monitors.monitors_dictionary)
-<<<<<<< HEAD
-        # Iterate over each device and render
-=======
         self.max_signal_count = int(size.height / 50) - 2
-	# Iterate over each device and render
->>>>>>> c1bf382e
+	    # Iterate over each device and render
         for device_id, output_id in self.monitors.monitors_dictionary:
             monitor_name = self.devices.get_signal_name(device_id, output_id)
             signal_list = self.monitors.monitors_dictionary[(device_id, output_id)]
@@ -1012,34 +1008,19 @@
         thumbsize = self.vbar.GetThumbSize()
         self.full_length = self.canvas.GetClientSize().height
         if length > thumbsize:
-<<<<<<< HEAD
-            self.canvas.pan_y = -(self.canvas.signal_count-10) \
-                * 55+55*pos*self.canvas.signal_count/self.full_length
-=======
             self.canvas.pan_y = -(self.canvas.signal_count-self.canvas.max_signal_count)*50+50*pos*self.canvas.signal_count/self.full_length
->>>>>>> c1bf382e
             self.canvas.init = False
             self.canvas.render(str(self.canvas.pan_y))
 
     def update_vbar(self):
         self.canvas.pan_y = 0
-<<<<<<< HEAD
-        if 10 < self.canvas.signal_count:
-            # vpos = 55*(self.canvas.signal_count-10)*self.full_length/(self.canvas.signal_count*55)
-            vpos = self.full_length-10*self.full_length/self.canvas.signal_count
-            self.vbar.SetScrollbar(vpos, 10*self.full_length/self.canvas.signal_count, self.full_length, 1)
-        else:
-            self.vbar.SetScrollbar(0, self.full_length, self.full_length, self.canvas.zoom)
-=======
         self.full_length = self.canvas.GetClientSize().height
         if self.canvas.max_signal_count < self.canvas.signal_count:
-            #vpos = 55*(self.canvas.signal_count-10)*self.full_length/(self.canvas.signal_count*55)
+            # vpos = 55*(self.canvas.signal_count-10)*self.full_length/(self.canvas.signal_count*55)
             vpos = self.full_length-self.canvas.max_signal_count*self.full_length/self.canvas.signal_count
             self.vbar.SetScrollbar(vpos, self.canvas.max_signal_count*self.full_length/self.canvas.signal_count, self.full_length, 1)
         else:
             self.vbar.SetScrollbar(0, self.full_length, self.full_length, self.canvas.zoom)
-
->>>>>>> c1bf382e
 
     def update_scroll_bar(self):
         hpos = self.hbar.GetThumbPosition()
@@ -1047,24 +1028,13 @@
             self.hbar.SetScrollbar(hpos, self.full_width, self.canvas.signal_width, self.canvas.zoom)
         else:
             self.hbar.SetScrollbar(hpos, self.full_width, self.full_width, self.canvas.zoom)
-
-<<<<<<< HEAD
-        if 10 < self.canvas.signal_count:
+        if self.canvas.max_signal_count < self.canvas.signal_count:
             # vpos = (self.canvas.pan_y+50)*(self.canvas.signal_count-11)*self.full_length/(self.canvas.signal_count*50)
-=======
-
-        if self.canvas.max_signal_count < self.canvas.signal_count:
-            #vpos = (self.canvas.pan_y+50)*(self.canvas.signal_count-11)*self.full_length/(self.canvas.signal_count*50)
->>>>>>> c1bf382e
             vpos = self.vbar.GetThumbPosition()
             self.full_length = self.canvas.GetClientSize().height
             self.vbar.SetScrollbar(vpos, self.canvas.max_signal_count*self.full_length/self.canvas.signal_count, self.full_length, 1)
         else:
             self.vbar.SetScrollbar(0, self.full_length, self.full_length, 1)
-<<<<<<< HEAD
-=======
-
->>>>>>> c1bf382e
 
     def on_prev_button(self, event):
         if self.canvas.current_page > 1:
@@ -1235,11 +1205,7 @@
                 self.parent.unmonitored_list.remove(signal)
                 self.parent.canvas.signal_count += 1
             else:
-<<<<<<< HEAD
                 text = "Error! Could not make monitor: " + signal
-=======
-                text = "Error! Could not make monitor: "+ signal
->>>>>>> c1bf382e
         self.parent.update_vbar()
         self.parent.canvas.init = False
         self.parent.canvas.render(text)
