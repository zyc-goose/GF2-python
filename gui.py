"""Implement the graphical user interface for the Logic Simulator.

Used in the Logic Simulator project to enable the user to run the simulation
or adjust the network properties.

Classes:
--------
MyGLCanvas - handles all canvas drawing operations.
Gui - configures the main window and all the widgets.
"""
import wx
import wx.glcanvas as wxcanvas
from OpenGL import GL, GLUT
from PIL import Image
import threading
import time

from names import Names
from devices import Devices
from network import Network
from monitors import Monitors
from scanner import Scanner
from parse import Parser


class MyGLCanvas(wxcanvas.GLCanvas):
    """Handle all drawing operations.

    This class contains functions for drawing onto the canvas. It
    also contains handlers for events relating to the canvas.

    Parameters
    ----------
    parent: parent window.
    devices: instance of the devices.Devices() class.
    monitors: instance of the monitors.Monitors() class.

    Public methods
    --------------
    init_gl(self): Configures the OpenGL context.

    render(self, text): Handles all drawing operations.

    on_paint(self, event): Handles the paint event.

    on_size(self, event): Handles the canvas resize event.

    on_mouse(self, event): Handles mouse events.

    render_text(self, text, x_pos, y_pos): Handles text drawing
                                           operations.
    """

    def __init__(self, parent, devices, monitors):
        """Initialise canvas properties and useful variables."""
        super().__init__(parent, -1,
                         attribList=[wxcanvas.WX_GL_RGBA,
                                     wxcanvas.WX_GL_DOUBLEBUFFER,
                                     wxcanvas.WX_GL_DEPTH_SIZE, 16, 0])
        GLUT.glutInit()
        self.init = False
        self.context = wxcanvas.GLContext(self)

        self.monitors = monitors
        self.devices = devices
        self.parent = parent

        # Initialise variables for panning
        self.pan_x = 0
        self.pan_y = 0
        self.last_mouse_x = 0  # previous mouse x position
        self.last_mouse_y = 0  # previous mouse y position
        # Newly defined variables
        self.current_x = 0  # Current mouse x position
        self.current_y = 0  # Current mouse y position
        self.run = 0  # run flag
        self.cycles = 0  # number of cycles for display
        self.texture = None  # texture ID
        self.use_hero = 0  # whether to use texture or not
        self.signal_width = 0  # Total signal length on canvas
        self.page_number = 1
        self.current_page = 1

        # Initialise variables for zooming
        self.zoom = 1

        # Bind events to the canvas
        self.Bind(wx.EVT_PAINT, self.on_paint)
        self.Bind(wx.EVT_SIZE, self.on_size)
        self.Bind(wx.EVT_MOUSE_EVENTS, self.on_mouse)
        self.Bind(wx.EVT_KEY_DOWN, self.on_key)

    def initTexture(self):
        """init the texture - this has to happen after an OpenGL context
        has been created
        """

        # make the OpenGL context associated with this canvas the current one
        self.SetCurrent(self.context)

        # Get image from current folder
        im = Image.open('./graphics/hero.jpg')
        try:
            ix, iy, image = im.size[0], im.size[1], im.tobytes("raw", "RGBX", 0, -1)
        except SystemError:
            ix, iy, image = im.size[0], im.size[1], im.tobytes("raw", "RGBA", 0, -1)

        # generate a texture id, make it current
        self.texture = GL.glGenTextures(1)
        GL.glBindTexture(GL.GL_TEXTURE_2D, self.texture)

        # texture mode and parameters controlling wrapping and scaling
        GL.glTexEnvf(GL.GL_TEXTURE_ENV, GL.GL_TEXTURE_ENV_MODE, GL.GL_MODULATE)
        GL.glTexParameterf(GL.GL_TEXTURE_2D, GL.GL_TEXTURE_WRAP_S, GL.GL_REPEAT)
        GL.glTexParameterf(GL.GL_TEXTURE_2D, GL.GL_TEXTURE_WRAP_T, GL.GL_REPEAT)
        GL.glTexParameterf(GL.GL_TEXTURE_2D, GL.GL_TEXTURE_MAG_FILTER, GL.GL_LINEAR)
        GL.glTexParameterf(GL.GL_TEXTURE_2D, GL.GL_TEXTURE_MIN_FILTER, GL.GL_LINEAR)

        # map the image data to the texture. note that if the input
        # type is GL_FLOAT, the values must be in the range [0..1]
        GL.glTexImage2D(GL.GL_TEXTURE_2D, 0, GL.GL_RGB, ix, iy, 0,
                        GL.GL_RGBA, GL.GL_UNSIGNED_BYTE, image)

    def init_gl(self):
        self.initTexture()
        """Configure and initialise the OpenGL context."""
        size = self.GetClientSize()
        self.SetCurrent(self.context)
        GL.glDrawBuffer(GL.GL_BACK)
        GL.glClearColor(1.0, 1.0, 1.0, 0.0)
        GL.glViewport(0, 0, size.width, size.height)
        GL.glMatrixMode(GL.GL_PROJECTION)
        GL.glLoadIdentity()
        GL.glOrtho(0, size.width, 0, size.height, -1, 1)
        GL.glMatrixMode(GL.GL_MODELVIEW)
        GL.glLoadIdentity()
        GL.glTranslated(self.pan_x, self.pan_y, 0.0)
        GL.glScaled(self.zoom, 1, self.zoom)

    def render(self, text):
        """Handle all drawing operations."""
        self.SetCurrent(self.context)
        self.signal_width = self.GetClientSize().width*self.zoom
        if not self.init:
            # Configure the viewport, modelview and projection matrices
            self.init_gl()
            self.init = True

        # Clear everything
        GL.glClear(GL.GL_COLOR_BUFFER_BIT)
        if self.use_hero == 1:
            self.texture_mapping()

        # Draw specified text at position (10, 10)
        self.render_text(text, (10-self.pan_x)/self.zoom, 10)
        page_disp = 'Page: '+str(self.current_page)+'/'+str(self.page_number)
        self.render_text(page_disp, (self.GetClientSize().width-80-self.pan_x)/self.zoom, 10)

        if self.run == 1:
            # If run button clicked, render all signals
            self.render_signal()
        self.parent.update_scroll_bar()

        # We have been drawing to the back buffer, flush the graphics pipeline
        # and swap the back buffer to the front
        GL.glFlush()
        self.SwapBuffers()

    def on_paint(self, event):
        """Handle the paint event."""
        self.SetCurrent(self.context)
        if not self.init:
            # Configure the viewport, modelview and projection matrices
            self.init_gl()
            self.init = True

        size = self.GetClientSize()
        text = "".join(["Canvas redrawn on paint event, size is ",
                        str(size.width), ", ", str(size.height)])
        self.render(text)

    def on_size(self, event):
        """Handle the canvas resize event."""
        # Forces reconfiguration of the viewport, modelview and projection
        # matrices on the next paint event
        self.init = False

    def on_mouse(self, event):
        """Handle mouse events."""
        self.current_x = event.GetX()
        self.current_y = event.GetY()
        size = self.GetClientSize()
        self.current_y = size.height-self.current_y
        text = ''
        #text = "".join(["X: ", str(self.current_x), " Y: ", str(self.current_y)])

        # Double Click reset to original place, single click shows the position
        if event.ButtonDClick():
            self.zoom = 1
            self.pan_x = 0
            self.pan_y = 0
            self.init_gl()
            self.init = True
            text = "Mouse double clicked"
        elif event.ButtonDown():
            self.last_mouse_x = event.GetX()
            self.last_mouse_y = event.GetY()
            text = "".join(["Mouse button pressed at: ", str(event.GetX()),
                            ", ", str(event.GetY())])
        elif event.ButtonUp():
            text = "".join(["Mouse button released at: ", str(event.GetX()),
                            ", ", str(event.GetY())])
        if event.Leaving():
            text = "".join(["Mouse left canvas at: ", str(event.GetX()),
                            ", ", str(event.GetY())])
        if event.Dragging():
            self.pan_x += event.GetX() - self.last_mouse_x
            self.pan_y -= event.GetY() - self.last_mouse_y
            self.last_mouse_x = event.GetX()
            self.last_mouse_y = event.GetY()
            self.init = False
            text = "".join(["Mouse dragged to: ", str(event.GetX()),
                            ", ", str(event.GetY()), ". Pan is now: ",
                            str(self.pan_x), ", ", str(self.pan_y)])
        if event.GetWheelRotation() < 0:
            self.zoom *= (1.0 + (
                event.GetWheelRotation() / (20 * event.GetWheelDelta())))
            self.init = False
            text = "".join(["Negative mouse wheel rotation. Zoom is now: ",
                            str(self.zoom)])
        if event.GetWheelRotation() > 0:
            self.zoom /= (1.0 - (
                event.GetWheelRotation() / (20 * event.GetWheelDelta())))
            self.init = False
            text = "".join(["Positive mouse wheel rotation. Zoom is now: ",
                            str(self.zoom)])
        if text:
            self.render(text)
            # Here called the parent, but better to do it in other ways
            self.parent.update_scroll_bar()
        else:
            self.Refresh()  # triggers the paint event

    def on_key(self,event):
        key_code = event.GetKeyCode()
        text = ''

        if key_code in (wx.WXK_LEFT, wx.WXK_RIGHT):
            full_width = self.parent.full_width
            length = self.parent.hbar.GetRange()
            thumb_size = self.parent.hbar.GetThumbSize()
            if key_code == wx.WXK_LEFT:
                self.pan_x += 10
                if self.pan_x > 0:
                    self.pan_x = 0
                else:
                    text = 'scroll to left'
            elif key_code == wx.WXK_RIGHT:
                self.pan_x -= 10
                if self.pan_x < -(self.signal_width-full_width):
                    self.pan_x = -(self.signal_width-full_width)
                else:
                    text = 'scroll to right'
            thumb_pos = -self.pan_x * (length - thumb_size) / (self.signal_width - full_width)
            self.parent.hbar.SetThumbPosition(thumb_pos)
        if key_code == wx.WXK_UP:
            pass
        if key_code == wx.WXK_DOWN:
            pass
        if text:
            self.init = False
            self.render(text)


    def render_text(self, text, x_pos, y_pos):
        """Handle text drawing operations."""
        GL.glColor3f(0.0, 0.0, 0.0)  # text is black
        GL.glRasterPos2f(x_pos, y_pos)
        font = GLUT.GLUT_BITMAP_HELVETICA_12

        for character in text:
            if character == '\n':
                y_pos = y_pos - 20
                GL.glRasterPos2f(x_pos, y_pos)
            else:
                GLUT.glutBitmapCharacter(font, ord(character))

    def draw_horizontal_signal(self, start, cycle_count, step, level, pos):
        # Two vertices having same y coord
        x = start+cycle_count*step
        x_next = start+(cycle_count+1)*step
        y = 75+25*level+pos*50
        GL.glVertex2f(x/self.zoom, y)
        GL.glVertex2f(x_next/self.zoom, y)

    def draw_rect_background(self, start_x, start_y, end_x, end_y):
        greylevel_f = 0.94
        GL.glColor3f(greylevel_f, greylevel_f, greylevel_f)
        GL.glBegin(GL.GL_QUADS)
        GL.glVertex2f(start_x, start_y)
        GL.glVertex2f(start_x, end_y)
        GL.glVertex2f(end_x, end_y)
        GL.glVertex2f(end_x, start_y)
        GL.glEnd()

    def render_signal(self):
        """Display the signal trace(s) in GUI"""

        # To confine name lengths, edit in the future
        margin = 10

        # local variables
        cycle_count = 0  # count number of cycles displayed
        pos = 0  # signal position, shifted upward for each signal
        start = 50  # start point for rasterisation
        # No of cycles to be displayed on this page
        last_cycle = min((self.cycles-(self.current_page-1)*60),60)
        end = max(last_cycle*9*self.zoom + start, start)  # end point for rasterisation
        if last_cycle != 0:
            step = (end-start)/last_cycle
        else:
            step = 0

        self.signal_width = end+10
        # Use below when texture is mapped
        # self.signal_width = max(end+10, self.GetClientSize().width*self.zoom)

        # Draw the first strip under the first device
        strip_raise = 113
        self.draw_rect_background(0, strip_raise+2-50, 600/self.zoom, strip_raise-2-50)

        # Iterate over each device and render
        for device_id, output_id in self.monitors.monitors_dictionary:
            monitor_name = self.devices.get_signal_name(device_id, output_id)
            signal_list = self.monitors.monitors_dictionary[(device_id, output_id)]

            # Draw the grey strip between devices
            self.draw_rect_background(0, strip_raise+2+pos*50, 600/self.zoom, strip_raise-2+pos*50)
            #if pos % 2 == 0:
                #self.draw_rect_background(0, 110+pos*50, 600/self.zoom, 60+pos*50)

            # Display signal name
            self.render_text(monitor_name[0:margin], 10/self.zoom, 80+pos*50)

            # Start drawing the current signal
            GL.glColor3f(0.0, 0.0, 1.0)  # signal trace is blue
            GL.glBegin(GL.GL_LINE_STRIP)

            # Iterate over each cycle and render
            cycle_count = 0
            for signal in signal_list[(self.current_page-1)*60:(self.current_page-1)*60+last_cycle]:
                if signal == self.devices.HIGH:
                    self.draw_horizontal_signal(start, cycle_count, step, 1, pos)
                    cycle_count += 1
                if signal == self.devices.LOW:
                    self.draw_horizontal_signal(start, cycle_count, step, 0, pos)
                    cycle_count += 1
                if signal == self.devices.RISING:
                    continue
                if signal == self.devices.FALLING:
                    continue
                if signal == self.devices.BLANK:
                    cycle_count += 1
                # if cycle_count > self.cycles:
                #    break
            pos = pos+1
            GL.glEnd()

    def texture_mapping(self):
        """draw function """
        self.SetCurrent(self.context)
        if not self.init:
            # Configure the viewport, modelview and projection matrices
            self.init_gl()
            self.init = True

        # enable textures, bind to our texture
        GL.glEnable(GL.GL_TEXTURE_2D)
        GL.glColor3f(1, 1, 1)

        # draw a quad
        size = self.GetClientSize()
        GL.glBegin(GL.GL_QUADS)
        GL.glTexCoord2f(0, 1)
        GL.glVertex2f(0, size.height)
        GL.glTexCoord2f(0, 0)
        GL.glVertex2f(0, 0)
        GL.glTexCoord2f(1, 0)
        GL.glVertex2f(size.width, 0)
        GL.glTexCoord2f(1, 1)
        GL.glVertex2f(size.width, size.height)
        GL.glEnd()

        GL.glDisable(GL.GL_TEXTURE_2D)

        # swap the front and back buffers so that the texture is visible
        #self.SwapBuffers()


class Gui(wx.Frame):
    """Configure the main window and all the widgets.

    This class provides a graphical user interface for the Logic Simulator and
    enables the user to change the circuit properties and run simulations.

    Parameters
    ----------
    title: title of the window.

    Public methods
    --------------
    on_menu(self, event): Event handler for the file menu.

    on_spin(self, event): Event handler for when the user changes the spin
                           control value.

    on_run_button(self, event): Event handler for when the user clicks the run
                                button.

    on_text_box(self, event): Event handler for when the user enters text.
    """

    def __init__(self, title, path, names, devices, network, monitors):
        """Initialise widgets and layout."""
        super().__init__(parent=None, title=title, size=(900, 700))

        # Make objects local
        self.devices = devices
        self.network = network
        self.monitors = monitors
        self.names = names

        # Get monitors
        self.monitored_list, self.unmonitored_list = self.monitors.get_signal_names()
        self.total_list = self.monitored_list + self.unmonitored_list
        self.monitor_window = 0

        # Cycles completed and worker for multithread
        self.cycles_completed = 0
        self.worker = RunThread(self, 1)

        # Get switch list
        self.switch_ids = self.devices.find_devices(self.devices.SWITCH)
        self.switches = []
        self.get_switch_signals()

        # Configure the file menu
        fileMenu = wx.Menu()
        menuBar = wx.MenuBar()
        fileMenu.Append(wx.ID_ABOUT, "&About")
        fileMenu.Append(wx.ID_EXIT, "&Exit")
        menuBar.Append(fileMenu, "&File")
        self.SetMenuBar(menuBar)

        # Canvas for drawing signals
        self.canvas = MyGLCanvas(self, devices, monitors)
        self.canvas.signals = self.monitored_list

        # Preparing Bitmaps for zoom buttons
        image_1 = wx.Image("./graphics/plus.png")
        image_1.Rescale(30, 30)
        plus = wx.Bitmap(image_1)
        image_2 = wx.Image("./graphics/minus.png")
        image_2.Rescale(30, 30)
        minus = wx.Bitmap(image_2)

        # Basic cycle control widgets
        self.text = wx.StaticText(self, wx.ID_ANY, "Cycles")
        self.spin = wx.SpinCtrl(self, wx.ID_ANY, "10", max = 10**10)
        self.run_button = wx.Button(self, wx.ID_ANY, "Run")
        self.cont_button = wx.Button(self,wx.ID_ANY,"Add")

        # Monitor add/delete widgets
        # self.cb_monitor = wx.ComboBox(self,wx.ID_ANY,size=(100,30),choices=self.total_list)
        self.text2 = wx.StaticText(self, wx.ID_ANY, "Monitors")
        self.sig_add_button = wx.Button(self,wx.ID_ANY,"Add/Delete Monitor")
        # self.sig_del_button = wx.Button(self, wx.ID_ANY, "Delete")

        # Switch toggle widgets
        self.text3 = wx.StaticText(self, wx.ID_ANY, "Switches")
        # Define switch table
        self.list_ctrl = wx.ListCtrl(self, size=(-1,100), style=wx.LC_REPORT|wx.BORDER_SUNKEN)
        self.list_ctrl.InsertColumn(0, 'Switches', width = 90)
        self.list_ctrl.InsertColumn(1, 'Values', width = 75)
        self.pop_switch_list(new_instance = 1)
        # self.cb_switch = wx.ComboBox(self,wx.ID_ANY,size=(100,30),choices=self.switches)
        self.set_button = wx.Button(self, wx.ID_ANY, "1")
        self.clr_button = wx.Button(self, wx.ID_ANY, "0")

        # Zoom in/out functions
        self.text4 = wx.StaticText(self, wx.ID_ANY, "Zoom in/out")
        self.zoom_in_button = wx.BitmapButton(self, wx.ID_ANY, plus, size=(40,40))
        self.zoom_out_button = wx.BitmapButton(self, wx.ID_ANY, minus, size=(40,40))
        # self.clear_button = wx.Button(self, wx.ID_ANY, "Clear")

        # Display texture mapping
        #self.hero_button = wx.Button(self, wx.ID_ANY, "HERO")
        self.prev_button = wx.Button(self, wx.ID_ANY, "Prev Page")
        self.next_button = wx.Button(self, wx.ID_ANY, "Next Page")
        self.text_box = wx.TextCtrl(self, wx.ID_ANY, "",
                                   style=wx.TE_PROCESS_ENTER)
        self.goto_button = wx.Button(self, wx.ID_ANY, "Goto")

        # Scroll Bars
        self.full_width = 700
        self.hbar = wx.ScrollBar(self, id=wx.ID_ANY, size=(-1,15), style=wx.SB_HORIZONTAL)
        self.hbar.SetScrollbar(0, self.full_width, self.full_width, 1)

        # Vertical Scroll Bar
        #self.full_length = 495
        #self.vbar = wx.ScrollBar(self, id=wx.ID_ANY, size=(15, 495), style=wx.SB_VERTICAL)
        #self.vbar.SetScrollbar(0, self.full_length, self.full_length, 1)

        # Bind events to widgets
        self.Bind(wx.EVT_CLOSE, self.on_close)
        self.Bind(wx.EVT_MENU, self.on_menu)
        self.spin.Bind(wx.EVT_SPINCTRL, self.on_spin)
        self.run_button.Bind(wx.EVT_BUTTON, self.on_run_button)
        self.cont_button.Bind(wx.EVT_BUTTON, self.on_cont_button)

        self.set_button.Bind(wx.EVT_BUTTON, self.on_set_button)
        self.clr_button.Bind(wx.EVT_BUTTON, self.on_clr_button)

        self.sig_add_button.Bind(wx.EVT_BUTTON, self.on_sig_add_button)

        self.zoom_in_button.Bind(wx.EVT_BUTTON, self.on_zoom_in_button)
        self.zoom_out_button.Bind(wx.EVT_BUTTON, self.on_zoom_out_button)
        # self.clear_button.Bind(wx.EVT_BUTTON, self.on_clear_button)
        #self.hero_button.Bind(wx.EVT_BUTTON, self.on_hero_button)
        self.hbar.Bind(wx.EVT_SCROLL, self.on_hbar)
        self.prev_button.Bind(wx.EVT_BUTTON, self.on_prev_button)
        self.next_button.Bind(wx.EVT_BUTTON, self.on_next_button)
        self.goto_button.Bind(wx.EVT_BUTTON, self.on_goto_button)
        self.text_box.Bind(wx.EVT_TEXT_ENTER, self.on_text_box)

        # Configure sizers for layout
        main_sizer = wx.BoxSizer(wx.HORIZONTAL)
        side_sizer = wx.BoxSizer(wx.VERTICAL)
        main_sizer_second = wx.BoxSizer(wx.VERTICAL)
        double_butt = wx.BoxSizer(wx.HORIZONTAL)
        double_butt_2 = wx.BoxSizer(wx.HORIZONTAL)
        double_butt_3 = wx.BoxSizer(wx.HORIZONTAL)
        double_butt_4 = wx.BoxSizer(wx.HORIZONTAL)
        double_butt_5 = wx.BoxSizer(wx.HORIZONTAL)
        double_butt_6 = wx.BoxSizer(wx.HORIZONTAL)


        main_sizer.Add(main_sizer_second, 5, wx.EXPAND | wx.RIGHT | wx.TOP | wx.LEFT, 5)
        main_sizer_second.Add(self.canvas, 25, wx.EXPAND | wx.ALL, 5)
<<<<<<< HEAD
        main_sizer_second.Add(self.hbar, 1, wx.ALL, 5)
        # main_sizer_second.Add(self.vbar, 1, wx.RIGHT, 5)
=======
        main_sizer_second.Add(self.hbar, 1, wx.EXPAND |wx.ALL, 5)
>>>>>>> 60abacd9
        main_sizer.Add(side_sizer, 1, wx.ALL, 5)

        side_sizer.Add(self.text, 1, wx.TOP, 10)
        side_sizer.Add(self.spin, 1, wx.ALL, 5)
        side_sizer.Add(double_butt, 1, wx.ALL, 0)
        double_butt.Add(self.run_button, 1, wx.ALL, 5)
        double_butt.Add(self.cont_button, 1, wx.ALL, 5)

        side_sizer.Add(self.text2, 1, wx.TOP, 10)
        side_sizer.Add(double_butt_2, 1, wx.ALL, 0)
        double_butt_2.Add(self.sig_add_button, 1, wx.ALL, 5)

        side_sizer.Add(self.text3, 1, wx.TOP, 10)
        side_sizer.Add(self.list_ctrl, 1, wx.ALL, 5)
        side_sizer.Add(double_butt_3, 1, wx.ALL, 0)
        double_butt_3.Add(self.set_button, 1, wx.ALL, 5)
        double_butt_3.Add(self.clr_button, 1, wx.ALL, 5)

        side_sizer.Add(self.text4, 1, wx.TOP, 10)
        side_sizer.Add(double_butt_4, 0.5, wx.ALL, 0)
        double_butt_4.Add(self.zoom_in_button, 1, wx.ALL, 5)
        double_butt_4.Add(self.zoom_out_button, 1, wx.ALL, 5)
        side_sizer.Add(double_butt_5, 1, wx.ALL, 0)
        double_butt_5.Add(self.prev_button, 0.8 , wx.ALL, 0)
        double_butt_5.Add(self.next_button, 0.8, wx.ALL, 0)
        side_sizer.Add(double_butt_6, 1, wx.ALL, 0)
        double_butt_6.Add(self.text_box, 0.8 , wx.ALL, 0)
        double_butt_6.Add(self.goto_button, 0.8, wx.ALL, 0)
        # side_sizer.Add(self.hero_button, 1 , wx.ALL, 5)

        # side_sizer.Add(self.clear_button, 1, wx.ALL, 5)

        self.SetSizeHints(700, 600)
        self.SetSizer(main_sizer)

    def on_close(self, event):
        if self.monitor_window == 1:
            self.top.program_close()
        self.Destroy()

    def on_menu(self, event):
        """Handle the event when the user selects a menu item."""
        Id = event.GetId()
        if Id == wx.ID_EXIT:
            self.Close(True)
        if Id == wx.ID_ABOUT:
            wx.MessageBox("Logic Simulator\nTeam 4 Version\n2018",
                          "About Logsim", wx.ICON_INFORMATION | wx.OK)

    def on_spin(self, event):
        """Handle the event when the user changes the spin control value."""
        spin_value = self.spin.GetValue()
        text = "".join(["New spin control value: ", str(spin_value)])
        self.canvas.render(text)

    def get_switch_signals(self):
        self.switches = []
        for each_id in self.switch_ids:
            switch_pair = (self.names.get_name_string(each_id), \
                self.devices.get_device(each_id).switch_state)
            self.switches.append(switch_pair)

    def pop_switch_list(self, new_instance = 0):
        # pop in switch table
        index = 0
        for switch in self.switches:
            if new_instance == 1:
                self.list_ctrl.InsertItem(index, switch[0])
            else:
                self.list_ctrl.SetItem(index, 0, switch[0])
            self.list_ctrl.SetItem(index, 1, str(switch[1]))
            index = index+1

    def run_network(self, cycles):
        """Run the network for the specified number of simulation cycles."""
        for _ in range(cycles):
            if self.network.execute_network():
                self.monitors.record_signals()
            else:
                return False
        return True

    def on_run_button(self, event):
        """Handle the event when the user clicks the run button."""
        self.canvas.run = 1
        self.canvas.cycles = self.spin.GetValue()
        self.canvas.page_number = int(self.canvas.cycles/60)+1
        self.canvas.current_page = 1
        self.cycles_completed = min(self.canvas.cycles, 60)
        self.monitors.reset_monitors()
        if self.run_network(self.cycles_completed):
            text = "Run button pressed."
        else:
            device_name = self.names.get_name_string(self.network.device_no_input)
            text = 'DEVICE \"' + device_name + '\" is oscillatory!'
        self.worker = RunThread(self, 1)
        self.worker.start()
        self.canvas.render(text)
        self.update_scroll_bar()

    def on_text_box(self, event):
        """Handle the event when the user enters text."""
        text_box_value = self.text_box.GetValue()
        text = "".join(["New text box value: ", text_box_value])
        self.canvas.render(text)

    def on_cont_button(self, event):
        text = "Add Cycles button pressed."
        self.canvas.run = 1
        added_cycles = self.spin.GetValue()
        self.canvas.cycles += added_cycles
        self.canvas.page_number = int(self.canvas.cycles/60)+1
        next_to_run = min((60-self.cycles_completed%60), added_cycles)
        self.run_network(next_to_run)
        self.cycles_completed += next_to_run
        # self.run_network(self.spin.GetValue())
        self.canvas.render(text)
        self.update_scroll_bar()

    def switch_signal(self, switch_state):
        devices = []
        text = ''
        index = -1
        while True:
            index = self.list_ctrl.GetNextItem(index, wx.LIST_NEXT_ALL, wx.LIST_STATE_SELECTED)
            if index == -1:
                break
            devices.append(self.switches[index][0])
        for device in devices:
            switch_id = self.names.query(device)
            if self.devices.set_switch(switch_id, switch_state):
                text = "Successfully set switches."
            else:
                text = "Error! Invalid switch."
        self.get_switch_signals()
        self.pop_switch_list()
        self.canvas.render(text)

    def on_set_button(self, event):
        """Set the specified switch"""
        self.switch_signal(1)

    def on_clr_button(self, event):
        """Clear the specified switch"""
        self.switch_signal(0)

    def get_monitor_ids(self, signal):
        if signal is not None and '.' in signal:
            device, port = signal.split('.')
            device_id = self.names.query(device)
            port_id = self.names.query(port)
        else:
            device = signal
            device_id = self.names.query(device)
            port_id = None
        return device_id, port_id

    def on_sig_add_button(self, event):
        # Get user selected signal and split to get IDs
        if self.monitor_window == 0:
            self.top = MonitorFrame(self, "Monitors", self.monitored_list, self.unmonitored_list)
            self.top.Show()
            self.monitor_window = 1

    # Should be added together with delete cycle function
    # def on_clear_button(self, event):
    #     text = 'Clear the Canvas'
    #     self.canvas.signals = []
    #     self.canvas.cycles = self.spin.GetValue()
    #     self.canvas.render(text)

    def on_zoom_in_button(self, event):
        text = 'Zoom in'
        self.canvas.zoom = self.canvas.zoom*2
        self.canvas.init = False
        self.canvas.render(text)
        self.update_scroll_bar()

    def on_zoom_out_button(self, event):
        text = 'Zoom out'
        self.canvas.zoom = self.canvas.zoom*0.5
        self.canvas.init = False
        self.canvas.render(text)
        self.update_scroll_bar()

    def on_hero_button(self, event):
        text = 'OUR HERO!!!'
        if self.canvas.use_hero == 1:
            self.canvas.use_hero = 0
            self.canvas.render(text)
        else:
            message = "Do You Want To See Our Leader?"
            dlg = wx.MessageDialog(self, message, caption="PLEASE ANSWER!!!",
                  style=wx.YES_NO|wx.CENTER)
            result = dlg.ShowModal()
            if result == wx.ID_YES:
                self.canvas.use_hero = 1
                self.canvas.render(text)
            dlg.Destroy()

    def on_hbar(self, event):
        pos = self.hbar.GetThumbPosition()
        length = self.hbar.GetRange()
        thumbsize = self.hbar.GetThumbSize()
        if length > thumbsize:
            self.canvas.pan_x = -int((self.canvas.signal_width-self.full_width)*(pos/(length-thumbsize)))
            self.canvas.init = False
            self.canvas.render(str(self.canvas.pan_x))

    def update_scroll_bar(self):
        pos = self.hbar.GetThumbPosition()
        if self.full_width < self.canvas.signal_width:
            self.hbar.SetScrollbar(pos, self.full_width, self.canvas.signal_width, self.canvas.zoom)
        else:
            self.hbar.SetScrollbar(pos, self.full_width, self.full_width, self.canvas.zoom)

    def on_prev_button(self, event):
        if self.canvas.current_page > 1:
            self.canvas.current_page -= 1
            self.canvas.pan_x = 0
            self.canvas.init = False
        else:
            self.canvas.current_page = 1
        self.canvas.render('Turn to Previous Page')

    def on_next_button(self, event):
        if self.canvas.current_page < self.canvas.page_number:
            next_to_run = min(self.canvas.cycles-self.canvas.current_page*60, 60)
            self.canvas.current_page += 1
            self.canvas.pan_x = 0
            self.canvas.init = False
            if self.canvas.current_page*60 > self.cycles_completed:
                self.run_network(next_to_run)
                self.cycles_completed += next_to_run
        else:
            self.canvas.current_page = self.canvas.page_number
        self.canvas.render('Turn to Next Page')

    def on_goto_button(self, event):
        self.worker.stop()
        time.sleep(.100)
        page_number = self.text_box.GetValue()
        text = "Go to page: " + page_number
        page_number = page_number if page_number is not '' else self.canvas.current_page
        to_run = int(page_number)*60-self.cycles_completed
        if to_run > 0:
            self.run_network(to_run)
            self.cycles_completed += to_run
        self.canvas.current_page = int(page_number)
        self.canvas.render(text)

        #self.worker = RunThread(self, 1)
        #self.worker.start()


# Monitor Selection Frame
class MonitorFrame(wx.Frame):
    def __init__(self, parent, title, monitored, unmonitored):
        wx.Frame.__init__(self, None, title=title, pos=(350,150), size=(350,300))
        self.parent = parent
        self.monitored = monitored
        self.unmonitored = unmonitored
        self.Bind(wx.EVT_CLOSE, self.on_close)

        menuBar = wx.MenuBar()
        menu = wx.Menu()
        m_exit = menu.Append(wx.ID_EXIT, "E&xit\tAlt-X", "Close window and exit program.")
        self.Bind(wx.EVT_MENU, self.on_close, m_exit)
        menuBar.Append(menu, "&File")
        self.SetMenuBar(menuBar)

        self.statusbar = self.CreateStatusBar()

        panel = wx.Panel(self)
        box = wx.BoxSizer(wx.VERTICAL)
        list_sizer = wx.BoxSizer(wx.HORIZONTAL)

        m_text = wx.StaticText(panel, -1, "Select Signal")
        m_text.SetFont(wx.Font(14, wx.SWISS, wx.NORMAL, wx.BOLD))
        m_text.SetSize(m_text.GetBestSize())
        box.Add(m_text, 1, wx.ALL, 5)

        self.list_ctrl_1 = wx.ListCtrl(panel, size=(-1,100), style=wx.LC_REPORT|wx.BORDER_SUNKEN)
        self.list_ctrl_2 = wx.ListCtrl(panel, size=(-1,100), style=wx.LC_REPORT|wx.BORDER_SUNKEN)
        self.list_ctrl_1.InsertColumn(0, 'Monitored', width = 160)
        self.list_ctrl_2.InsertColumn(0, 'Unmonitored', width = 160)
        index = 0
        for signal in self.monitored:
            self.list_ctrl_1.InsertItem(index, signal)
            index = index+1

        for signal in self.unmonitored:
            self.list_ctrl_2.InsertItem(index, signal)
            index = index+1

        box.Add(list_sizer, 10, wx.ALL, 0)
        list_sizer.Add(self.list_ctrl_1, 1, wx.EXPAND|wx.ALL, 5)
        list_sizer.Add(self.list_ctrl_2, 1, wx.EXPAND|wx.ALL, 5)

        side_sizer = wx.BoxSizer(wx.HORIZONTAL)
        box.Add(side_sizer, 1, wx.ALL, 5)

        add = wx.Button(panel, wx.ID_CLOSE, "ADD")
        delete = wx.Button(panel, wx.ID_CLOSE, "DELETE")
        close = wx.Button(panel, wx.ID_CLOSE, "CLOSE")
        add.Bind(wx.EVT_BUTTON, self.on_add)
        delete.Bind(wx.EVT_BUTTON, self.on_delete)
        close.Bind(wx.EVT_BUTTON, self.on_close)
        side_sizer.Add(add, 1, wx.ALL, 5)
        side_sizer.Add(delete, 1, wx.ALL, 5)
        side_sizer.Add(close, 1, wx.ALL, 5)

        panel.SetSizer(box)
        panel.Layout()

    def refresh_lists(self):
        self.list_ctrl_1.DeleteAllItems()
        self.list_ctrl_2.DeleteAllItems()
        for index, signal in enumerate(self.monitored):
            self.list_ctrl_1.InsertItem(index, signal)
        for index, signal in enumerate(self.unmonitored):
            self.list_ctrl_2.InsertItem(index, signal)

    def on_close(self, event):
        self.Destroy()

    def program_close(self):
        self.Destroy()

    def on_add(self, event):
        signals = []
        text = ''
        index = -1
        while True:
            index = self.list_ctrl_2.GetNextItem(index, wx.LIST_NEXT_ALL, wx.LIST_STATE_SELECTED)
            if index == -1:
                break
            signals.append(self.unmonitored[index])

        # Delete monitor using the IDs above
        for signal in signals:
            device_id, port_id = self.parent.get_monitor_ids(signal)
            monitor_error = self.parent.monitors.make_monitor(device_id, port_id,
                                                   self.parent.canvas.cycles)
            if monitor_error == self.parent.monitors.NO_ERROR:
                text = "Successfully made monitor."
                self.parent.monitored_list.append(signal)
                self.parent.unmonitored_list.remove(signal)
            else:
                text = "Error! Could not make monitor: "+ signal
        self.parent.canvas.render(text)
        self.refresh_lists()

    def on_delete(self, event):
        signals = []
        text = ''
        index = -1
        while True:
            index = self.list_ctrl_1.GetNextItem(index, wx.LIST_NEXT_ALL, wx.LIST_STATE_SELECTED)
            if index == -1:
                break
            signals.append(self.monitored[index])

        # Delete monitor using the IDs above
        for signal in signals:
            device_id, port_id = self.parent.get_monitor_ids(signal)
            if self.parent.monitors.remove_monitor(device_id, port_id):
                text = "Successfully zapped monitor"
                self.parent.unmonitored_list.append(signal)
                self.parent.monitored_list.remove(signal)
            else:
                text = "Error! Could not zap monitor: "+ signal
        self.parent.canvas.render(text)
        self.refresh_lists()


# Multithreading
class RunThread(threading.Thread):
    def __init__(self, parent, value):
        """
        @param parent: The gui object that should recieve the value
        @param value: value to 'calculate' to
        """
        threading.Thread.__init__(self)
        self._stop_event = threading.Event()
        self._parent = parent
        self._value = value

    def run(self):
        """Overrides Thread.run. Don't call this directly its called internally
        when you call Thread.start().
        """
        while self._parent.cycles_completed+1000 <= self._parent.canvas.cycles:
            time.sleep(.100)
            self._parent.run_network(1000)
            self._parent.cycles_completed += 1000
            if self._stop_event.is_set():
                break
    def stop(self):
        self._stop_event.set()
        # wx.PostEvent(self._parent, evt)<|MERGE_RESOLUTION|>--- conflicted
+++ resolved
@@ -547,12 +547,7 @@
 
         main_sizer.Add(main_sizer_second, 5, wx.EXPAND | wx.RIGHT | wx.TOP | wx.LEFT, 5)
         main_sizer_second.Add(self.canvas, 25, wx.EXPAND | wx.ALL, 5)
-<<<<<<< HEAD
-        main_sizer_second.Add(self.hbar, 1, wx.ALL, 5)
-        # main_sizer_second.Add(self.vbar, 1, wx.RIGHT, 5)
-=======
-        main_sizer_second.Add(self.hbar, 1, wx.EXPAND |wx.ALL, 5)
->>>>>>> 60abacd9
+        main_sizer_second.Add(self.hbar, 1, wx.EXPAND, 5)
         main_sizer.Add(side_sizer, 1, wx.ALL, 5)
 
         side_sizer.Add(self.text, 1, wx.TOP, 10)
