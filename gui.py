"""Implement the graphical user interface for the Logic Simulator.

Used in the Logic Simulator project to enable the user to run the simulation
or adjust the network properties.

Classes:
--------
MyGLCanvas - handles all canvas drawing operations.
Gui - configures the main window and all the widgets.
"""
import wx
import wx.glcanvas as wxcanvas
from OpenGL import GL, GLUT
from PIL import Image
import threading
import time

from names import Names
from devices import Devices
from network import Network
from monitors import Monitors
from scanner import Scanner
from parse import Parser


class MyGLCanvas(wxcanvas.GLCanvas):
    """Handle all drawing operations.

    This class contains functions for drawing onto the canvas. It
    also contains handlers for events relating to the canvas.

    Parameters
    ----------
    parent: parent window.
    devices: instance of the devices.Devices() class.
    monitors: instance of the monitors.Monitors() class.

    Public methods
    --------------
    init_gl(self): Configures the OpenGL context.

    render(self, text): Handles all drawing operations.

    on_paint(self, event): Handles the paint event.

    on_size(self, event): Handles the canvas resize event.

    on_mouse(self, event): Handles mouse events.

    render_text(self, text, x_pos, y_pos): Handles text drawing
                                           operations.
    """

    def __init__(self, parent, devices, monitors):
        """Initialise canvas properties and useful variables."""
        super().__init__(parent, -1,
                         attribList=[wxcanvas.WX_GL_RGBA,
                                     wxcanvas.WX_GL_DOUBLEBUFFER,
                                     wxcanvas.WX_GL_DEPTH_SIZE, 16, 0])
        GLUT.glutInit()
        self.init = False
        self.context = wxcanvas.GLContext(self)

        self.monitors = monitors
        self.devices = devices
        self.parent = parent

        self.init_parameters()

        # Bind events to the canvas
        self.Bind(wx.EVT_PAINT, self.on_paint)
        self.Bind(wx.EVT_SIZE, self.on_size)
        self.Bind(wx.EVT_MOUSE_EVENTS, self.on_mouse)
        self.Bind(wx.EVT_KEY_DOWN, self.on_key)

    def init_parameters(self):
        # Initialise variables for panning
        self.pan_x = 0
        self.pan_y = 0
        self.last_mouse_x = 0  # previous mouse x position
        self.last_mouse_y = 0  # previous mouse y position
        # Newly defined variables
        self.current_x = 0  # Current mouse x position
        self.current_y = 0  # Current mouse y position
        self.run = 0  # run flag
        self.cycles = 0  # number of cycles for display
        self.texture = None  # texture ID
        self.use_hero = 0  # whether to use texture or not
        self.signal_width = 0  # Total signal length on canvas
        self.signal_count = 0
        self.page_number = 1
        self.current_page = 1

        # Initialise variables for zooming
        self.zoom = 1

    def initTexture(self):
        """init the texture - this has to happen after an OpenGL context
        has been created
        """

        # make the OpenGL context associated with this canvas the current one
        self.SetCurrent(self.context)

        # Get image from current folder
        im = Image.open('./graphics/hero.jpg')
        try:
            ix, iy, image = im.size[0], im.size[1], im.tobytes("raw", "RGBX", 0, -1)
        except SystemError:
            ix, iy, image = im.size[0], im.size[1], im.tobytes("raw", "RGBA", 0, -1)

        # generate a texture id, make it current
        self.texture = GL.glGenTextures(1)
        GL.glBindTexture(GL.GL_TEXTURE_2D, self.texture)

        # texture mode and parameters controlling wrapping and scaling
        GL.glTexEnvf(GL.GL_TEXTURE_ENV, GL.GL_TEXTURE_ENV_MODE, GL.GL_MODULATE)
        GL.glTexParameterf(GL.GL_TEXTURE_2D, GL.GL_TEXTURE_WRAP_S, GL.GL_REPEAT)
        GL.glTexParameterf(GL.GL_TEXTURE_2D, GL.GL_TEXTURE_WRAP_T, GL.GL_REPEAT)
        GL.glTexParameterf(GL.GL_TEXTURE_2D, GL.GL_TEXTURE_MAG_FILTER, GL.GL_LINEAR)
        GL.glTexParameterf(GL.GL_TEXTURE_2D, GL.GL_TEXTURE_MIN_FILTER, GL.GL_LINEAR)

        # map the image data to the texture. note that if the input
        # type is GL_FLOAT, the values must be in the range [0..1]
        GL.glTexImage2D(GL.GL_TEXTURE_2D, 0, GL.GL_RGB, ix, iy, 0,
                        GL.GL_RGBA, GL.GL_UNSIGNED_BYTE, image)

    def init_gl(self):
        self.initTexture()
        """Configure and initialise the OpenGL context."""
        size = self.GetClientSize()
        self.SetCurrent(self.context)
        GL.glDrawBuffer(GL.GL_BACK)
        GL.glClearColor(1.0, 1.0, 1.0, 0.0)
        GL.glViewport(0, 0, size.width, size.height)
        GL.glMatrixMode(GL.GL_PROJECTION)
        GL.glLoadIdentity()
        GL.glOrtho(0, size.width, 0, size.height, -1, 1)
        GL.glMatrixMode(GL.GL_MODELVIEW)
        GL.glLoadIdentity()
        GL.glTranslated(self.pan_x, self.pan_y, 0.0)
        GL.glScaled(self.zoom, 1, self.zoom)

    def render(self, text):
        """Handle all drawing operations."""
        self.SetCurrent(self.context)
        self.signal_width = self.GetClientSize().width*self.zoom
        if not self.init:
            # Configure the viewport, modelview and projection matrices
            self.init_gl()
            self.init = True

        # Clear everything
        GL.glClear(GL.GL_COLOR_BUFFER_BIT)
        if self.use_hero == 1:
            self.texture_mapping()      

        if self.run == 1:
            # If run button clicked, render all signals
            self.render_signal()
        self.parent.update_scroll_bar()

        # Draw specified text at position (10, 10)
        self.render_text(text, (10-self.pan_x)/self.zoom, 10 - self.pan_y)
        page_disp = 'Page: '+str(self.current_page)+'/'+str(self.page_number)
        self.render_text(page_disp, (self.GetClientSize().width- \
            len(page_disp)*8-self.pan_x)/self.zoom, 10 - self.pan_y)

        # We have been drawing to the back buffer, flush the graphics pipeline
        # and swap the back buffer to the front
        GL.glFlush()
        self.SwapBuffers()

    def on_paint(self, event):
        """Handle the paint event."""
        self.SetCurrent(self.context)
        if not self.init:
            # Configure the viewport, modelview and projection matrices
            self.init_gl()
            self.init = True

        size = self.GetClientSize()
        text = "".join(["Canvas redrawn on paint event, size is ",
                        str(size.width), ", ", str(size.height)])
        self.render(text)

    def on_size(self, event):
        """Handle the canvas resize event."""
        # Forces reconfiguration of the viewport, modelview and projection
        # matrices on the next paint event
        self.init = False

    def on_mouse(self, event):
        """Handle mouse events."""
        self.current_x = event.GetX()
        self.current_y = event.GetY()
        size = self.GetClientSize()
        self.current_y = size.height-self.current_y
        text = ''
        #text = "".join(["X: ", str(self.current_x), " Y: ", str(self.current_y)])

        # Double Click reset to original place, single click shows the position
        if event.ButtonDClick():
            self.zoom = 1
            self.pan_x = 0
            self.pan_y = 0
            self.init_gl()
            self.init = True
            text = "Mouse double clicked"
        elif event.ButtonDown():
            self.last_mouse_x = event.GetX()
            self.last_mouse_y = event.GetY()
            text = "".join(["Mouse button pressed at: ", str(event.GetX()),
                            ", ", str(event.GetY())])
        elif event.ButtonUp():
            text = "".join(["Mouse button released at: ", str(event.GetX()),
                            ", ", str(event.GetY())])
        if event.Leaving():
            text = "".join(["Mouse left canvas at: ", str(event.GetX()),
                            ", ", str(event.GetY())])
        if event.Dragging():
            self.pan_x += event.GetX() - self.last_mouse_x
            self.pan_y -= event.GetY() - self.last_mouse_y
            self.last_mouse_x = event.GetX()
            self.last_mouse_y = event.GetY()
            self.init = False
            text = "".join(["Mouse dragged to: ", str(event.GetX()),
                            ", ", str(event.GetY()), ". Pan is now: ",
                            str(self.pan_x), ", ", str(self.pan_y)])
        if event.GetWheelRotation() < 0:
            self.zoom *= (1.0 + (
                event.GetWheelRotation() / (20 * event.GetWheelDelta())))
            self.init = False
            text = "".join(["Negative mouse wheel rotation. Zoom is now: ",
                            str(self.zoom)])
        if event.GetWheelRotation() > 0:
            self.zoom /= (1.0 - (
                event.GetWheelRotation() / (20 * event.GetWheelDelta())))
            self.init = False
            text = "".join(["Positive mouse wheel rotation. Zoom is now: ",
                            str(self.zoom)])
        if text:
            self.render(text)
            # Here called the parent, but better to do it in other ways
            self.parent.update_scroll_bar()
        else:
            self.Refresh()  # triggers the paint event

    def on_key(self,event):
        key_code = event.GetKeyCode()
        text = ''

        if (key_code in (wx.WXK_LEFT, wx.WXK_RIGHT)) and (self.signal_width > self.parent.full_width):
            full_width = self.parent.full_width
            length = self.parent.hbar.GetRange()
            thumb_size = self.parent.hbar.GetThumbSize()
            if key_code == wx.WXK_LEFT:
                self.pan_x += 10
                if self.pan_x > 0:
                    self.pan_x = 0
                else:
                    text = 'scroll to left'
            elif key_code == wx.WXK_RIGHT:
                self.pan_x -= 10
                if self.pan_x < -(self.signal_width-full_width):
                    self.pan_x = -(self.signal_width-full_width)
                else:
                    text = 'scroll to right'
            thumb_pos = -self.pan_x * (length - thumb_size) / (self.signal_width - full_width)
            self.parent.hbar.SetThumbPosition(thumb_pos)
        if key_code in (wx.WXK_UP, wx.WXK_DOWN) and (self.signal_count > 11):
            full_length = self.parent.full_length
            length = self.parent.vbar.GetRange()
            thumb_size = self.parent.vbar.GetThumbSize()
            if key_code == wx.WXK_DOWN:
                self.pan_y += 10
                if self.pan_y > 0:
                    self.pan_y = 0
                else:
                    text = 'scroll down'
            elif key_code == wx.WXK_UP:
                self.pan_y -= 10
                if self.pan_y < -100*(self.signal_count-11):
                    self.pan_y = -100*(self.signal_count-11)
                else:
                    text = 'scroll up'

            thumb_pos = (self.pan_y+100*(self.signal_count-11)*full_length/(self.signal_count*100))
            self.parent.vbar.SetThumbPosition(thumb_pos)


        if text:
            self.init = False
            self.render(text)

    def render_text(self, text, x_pos, y_pos):
        """Handle text drawing operations."""
        GL.glColor3f(0.0, 0.0, 0.0)  # text is black
        GL.glRasterPos2f(x_pos, y_pos)
        font = GLUT.GLUT_BITMAP_HELVETICA_12

        for character in text:
            if character == '\n':
                y_pos = y_pos - 20
                GL.glRasterPos2f(x_pos, y_pos)
            else:
                GLUT.glutBitmapCharacter(font, ord(character))

    def draw_horizontal_signal(self, start, cycle_count, step, level, pos):
        # Two vertices having same y coord
        x = start+cycle_count*step
        x_next = start+(cycle_count+1)*step
        y = 75+25*level+pos*50
        GL.glVertex2f(x/self.zoom, y)
        GL.glVertex2f(x_next/self.zoom, y)

    def draw_rect_background(self, start_x, start_y, end_x, end_y, grey=0.94):
        """Draw grey-level rectangular background."""
        greylevel_f = grey
        GL.glColor3f(greylevel_f, greylevel_f, greylevel_f)
        GL.glBegin(GL.GL_QUADS)
        GL.glVertex2f(start_x, start_y)
        GL.glVertex2f(start_x, end_y)
        GL.glVertex2f(end_x, end_y)
        GL.glVertex2f(end_x, start_y)
        GL.glEnd()

<<<<<<< HEAD
    def draw_ruler():
        pass
=======
    def draw_ruler(self, step, start_x, start_y):
        """Draw ruler under monitors"""
        GL.glColor3f(1, 69.0/255, 0) # orangered
        GL.glBegin(GL.GL_LINE_STRIP)
        cur_x = start_x
        cur_y = start_y - self.pan_y
        GL.glVertex2f(cur_x, cur_y)
        for cycle in range(60):
            if cycle % 10 == 0:
                scale_len = 8
            elif cycle % 5 == 0:
                scale_len = 6
            else:
                scale_len = 4
            GL.glVertex2f(cur_x, cur_y + scale_len)
            GL.glVertex2f(cur_x, cur_y)
            GL.glVertex2f(cur_x + step, cur_y)
            cur_x += step
        GL.glVertex2f(cur_x, cur_y + 8)
        GL.glEnd()
        # Draw scale numbers
        scale_num = 60 * (self.current_page - 1)
        cur_x = start_x
        cur_y = start_y - 15 - self.pan_y
        offset_ratio = 3.5/self.zoom
        for cycle in range(6):
            self.render_text(str(scale_num),
                             cur_x - len(str(scale_num))*offset_ratio, cur_y)
            scale_num += 10
            cur_x += step * 10
        self.render_text(str(scale_num),
                         cur_x - len(str(scale_num))*offset_ratio, cur_y)
>>>>>>> d66d586f

    def render_signal(self):
        """Display the signal trace(s) in GUI"""

        # To confine name lengths, edit in the future
        margin = 10

        # local variables
        cycle_count = 0  # count number of cycles displayed
        pos = 0  # signal position, shifted upward for each signal
        start = 50  # start point for rasterisation
        # No of cycles to be displayed on this page
        last_cycle = min((self.cycles-(self.current_page-1)*60),60)
        end = max(last_cycle*9*self.zoom + start, start)  # end point for rasterisation
        if last_cycle != 0:
            step = (end-start)/last_cycle
        else:
            step = 0

        self.signal_width = end+10
        # Use below when texture is mapped
        # self.signal_width = max(end+10, self.GetClientSize().width*self.zoom)

        # Draw the first strip under the first device
        strip_raise = 113
        self.draw_rect_background(0, strip_raise+2-50,
                                  max(2000, 2000/self.zoom), strip_raise-2-50)

        self.signal_count = 0        
	# Iterate over each device and render
        for device_id, output_id in self.monitors.monitors_dictionary:
            monitor_name = self.devices.get_signal_name(device_id, output_id)
            signal_list = self.monitors.monitors_dictionary[(device_id, output_id)]
            self.signal_count += 1

            # Draw the grey strip between devices
            self.draw_rect_background(0, strip_raise+2+pos*50,
                                      max(2000, 2000/self.zoom), strip_raise-2+pos*50)
            #if pos % 2 == 0:
                #self.draw_rect_background(0, 110+pos*50, 600/self.zoom, 60+pos*50)

            # Display signal name
            self.render_text(monitor_name[0:margin], 10/self.zoom, 80+pos*50)

            # Start drawing the current signal
            GL.glColor3f(0.0, 0.0, 1.0)  # signal trace is blue
            GL.glBegin(GL.GL_LINE_STRIP)

            # Iterate over each cycle and render
            cycle_count = 0
            for signal in signal_list[(self.current_page-1)*60:(self.current_page-1)*60+last_cycle]:
                if signal == self.devices.HIGH:
                    self.draw_horizontal_signal(start, cycle_count, step, 1, pos)
                    cycle_count += 1
                if signal == self.devices.LOW:
                    self.draw_horizontal_signal(start, cycle_count, step, 0, pos)
                    cycle_count += 1
                if signal == self.devices.RISING:
                    continue
                if signal == self.devices.FALLING:
                    continue
                if signal == self.devices.BLANK:
                    cycle_count += 1
                # if cycle_count > self.cycles:
                #    break
            pos = pos+1
            GL.glEnd()
        # Draw grey background for ruler
        self.draw_rect_background(0, 29-self.pan_y,
                                      max(2000, 2000/self.zoom), 65-self.pan_y)

        # Draw white background for text
        self.draw_rect_background(0, 0-self.pan_y,
                                      max(2000, 2000/self.zoom), 29-self.pan_y, 1)

        # Draw the ruler
        self.draw_ruler(step/self.zoom, 50/self.zoom, 49)

    def texture_mapping(self):
        """draw function """
        self.SetCurrent(self.context)
        if not self.init:
            # Configure the viewport, modelview and projection matrices
            self.init_gl()
            self.init = True

        # enable textures, bind to our texture
        GL.glEnable(GL.GL_TEXTURE_2D)
        GL.glColor3f(1, 1, 1)

        # draw a quad
        size = self.GetClientSize()
        GL.glBegin(GL.GL_QUADS)
        GL.glTexCoord2f(0, 1)
        GL.glVertex2f(0, size.height)
        GL.glTexCoord2f(0, 0)
        GL.glVertex2f(0, 0)
        GL.glTexCoord2f(1, 0)
        GL.glVertex2f(size.width, 0)
        GL.glTexCoord2f(1, 1)
        GL.glVertex2f(size.width, size.height)
        GL.glEnd()

        GL.glDisable(GL.GL_TEXTURE_2D)

        # swap the front and back buffers so that the texture is visible
        #self.SwapBuffers()


class Gui(wx.Frame):
    """Configure the main window and all the widgets.

    This class provides a graphical user interface for the Logic Simulator and
    enables the user to change the circuit properties and run simulations.

    Parameters
    ----------
    title: title of the window.

    Public methods
    --------------
    on_menu(self, event): Event handler for the file menu.

    on_spin(self, event): Event handler for when the user changes the spin
                           control value.

    on_run_button(self, event): Event handler for when the user clicks the run
                                button.

    on_text_box(self, event): Event handler for when the user enters text.
    """

    def __init__(self, title, path, names, devices, network, monitors):
        """Initialise widgets and layout."""
        super().__init__(parent=None, title=title, size=(900, 700))

        # Make objects local
        self.devices = devices
        self.network = network
        self.monitors = monitors
        self.names = names

        # Get monitors
        self.monitored_list, self.unmonitored_list = self.monitors.get_signal_names()
        self.total_list = self.monitored_list + self.unmonitored_list
        self.monitor_window = 0

        # Cycles completed and worker for multithread
        self.cycles_completed = 0
        self.worker = RunThread(self, 1)

        # Get switch list
        self.switch_ids = self.devices.find_devices(self.devices.SWITCH)
        self.switches = []
        self.get_switch_signals()

        # Configure the file menu
        fileMenu = wx.Menu()
        menuBar = wx.MenuBar()
        fileMenu.Append(wx.ID_ABOUT, "&About\tCTRL+A")
        fileMenu.Append(wx.ID_OPEN, "&Open\tCTRL+N")
        fileMenu.Append(wx.ID_EXIT, "&Exit\tCTRL+Q")
        menuBar.Append(fileMenu, "&File")
        self.SetMenuBar(menuBar)

        # Canvas for drawing signals
        self.canvas = MyGLCanvas(self, devices, monitors)

        # Preparing Bitmaps for zoom buttons
        image_1 = wx.Image("./graphics/plus.png")
        image_1.Rescale(30, 30)
        plus = wx.Bitmap(image_1)
        image_2 = wx.Image("./graphics/minus.png")
        image_2.Rescale(30, 30)
        minus = wx.Bitmap(image_2)

        # Basic cycle control widgets
        self.text = wx.StaticText(self, wx.ID_ANY, "Cycles")
        self.spin = wx.SpinCtrl(self, wx.ID_ANY, "10", max = 10**10)
        self.run_button = wx.Button(self, wx.ID_ANY, "Run")
        self.cont_button = wx.Button(self,wx.ID_ANY,"Add")

        # Monitor add/delete widgets
        # self.cb_monitor = wx.ComboBox(self,wx.ID_ANY,size=(100,30),choices=self.total_list)
        self.text2 = wx.StaticText(self, wx.ID_ANY, "Monitors")
        self.sig_add_button = wx.Button(self,wx.ID_ANY,"Add/Delete Monitor")
        # self.sig_del_button = wx.Button(self, wx.ID_ANY, "Delete")

        # Switch toggle widgets
        self.text3 = wx.StaticText(self, wx.ID_ANY, "Switches")
        # Define switch table
        self.list_ctrl = wx.ListCtrl(self, size=(-1,100), style=wx.LC_REPORT|wx.BORDER_SUNKEN)
        self.list_ctrl.InsertColumn(0, 'Switches', width = 90)
        self.list_ctrl.InsertColumn(1, 'Values', width = 75)
        self.pop_switch_list(new_instance = 1)
        # self.cb_switch = wx.ComboBox(self,wx.ID_ANY,size=(100,30),choices=self.switches)
        self.set_button = wx.Button(self, wx.ID_ANY, "1")
        self.clr_button = wx.Button(self, wx.ID_ANY, "0")

        # Zoom in/out functions
        self.text4 = wx.StaticText(self, wx.ID_ANY, "Zoom in/out")
        self.zoom_in_button = wx.BitmapButton(self, wx.ID_ANY, plus, size=(40,40))
        self.zoom_out_button = wx.BitmapButton(self, wx.ID_ANY, minus, size=(40,40))
        # self.clear_button = wx.Button(self, wx.ID_ANY, "Clear")

        # Display texture mapping
        #self.hero_button = wx.Button(self, wx.ID_ANY, "HERO")
        self.prev_button = wx.Button(self, wx.ID_ANY, "Prev Page")
        self.next_button = wx.Button(self, wx.ID_ANY, "Next Page")
        self.text_box = wx.TextCtrl(self, wx.ID_ANY, "",
                                   style=wx.TE_PROCESS_ENTER)
        self.goto_button = wx.Button(self, wx.ID_ANY, "Goto")

        # Scroll Bars
        self.full_width = 700
        self.hbar = wx.ScrollBar(self, id=wx.ID_ANY, size=(-1,15), style=wx.SB_HORIZONTAL)
        self.hbar.SetScrollbar(0, self.full_width, self.full_width, 1)

        # Vertical Scroll Bar
        self.full_length = 1000
        self.vbar = wx.ScrollBar(self, id=wx.ID_ANY, size=(15, 1000), style=wx.SB_VERTICAL)
        self.vbar.SetScrollbar(0, self.full_length, self.full_length, 1)

        # Bind events to widgets
        self.Bind(wx.EVT_CLOSE, self.on_close)
        self.Bind(wx.EVT_MENU, self.on_menu)
        self.spin.Bind(wx.EVT_SPINCTRL, self.on_spin)
        self.run_button.Bind(wx.EVT_BUTTON, self.on_run_button)
        self.cont_button.Bind(wx.EVT_BUTTON, self.on_cont_button)

        self.set_button.Bind(wx.EVT_BUTTON, self.on_set_button)
        self.clr_button.Bind(wx.EVT_BUTTON, self.on_clr_button)

        self.sig_add_button.Bind(wx.EVT_BUTTON, self.on_sig_add_button)

        self.zoom_in_button.Bind(wx.EVT_BUTTON, self.on_zoom_in_button)
        self.zoom_out_button.Bind(wx.EVT_BUTTON, self.on_zoom_out_button)
        # self.clear_button.Bind(wx.EVT_BUTTON, self.on_clear_button)
        #self.hero_button.Bind(wx.EVT_BUTTON, self.on_hero_button)
        self.hbar.Bind(wx.EVT_SCROLL, self.on_hbar)
        self.vbar.Bind(wx.EVT_SCROLL, self.on_vbar)
        self.prev_button.Bind(wx.EVT_BUTTON, self.on_prev_button)
        self.next_button.Bind(wx.EVT_BUTTON, self.on_next_button)
        self.goto_button.Bind(wx.EVT_BUTTON, self.on_goto_button)
        self.text_box.Bind(wx.EVT_TEXT_ENTER, self.on_text_box)

        # Configure sizers for layout
        main_sizer = wx.BoxSizer(wx.HORIZONTAL)
        side_sizer = wx.BoxSizer(wx.VERTICAL)
        main_sizer_second = wx.BoxSizer(wx.VERTICAL)
        main_sizer_third  = wx.BoxSizer(wx.HORIZONTAL)
        double_butt = wx.BoxSizer(wx.HORIZONTAL)
        double_butt_2 = wx.BoxSizer(wx.HORIZONTAL)
        double_butt_3 = wx.BoxSizer(wx.HORIZONTAL)
        double_butt_4 = wx.BoxSizer(wx.HORIZONTAL)
        double_butt_5 = wx.BoxSizer(wx.HORIZONTAL)
        double_butt_6 = wx.BoxSizer(wx.HORIZONTAL)


        main_sizer.Add(main_sizer_second, 25, wx.EXPAND | wx.RIGHT | wx.TOP | wx.LEFT, 5)
        main_sizer_second.Add(self.canvas, 25, wx.EXPAND | wx.ALL, 5)
        main_sizer_second.Add(self.hbar, 1, wx.EXPAND, 5)
        main_sizer.Add(main_sizer_third, 1, wx.BOTTOM, 90)
        main_sizer_third.Add(self.vbar, 1)
        main_sizer.Add(side_sizer, 1, wx.ALL, 5)

        side_sizer.Add(self.text, 1, wx.TOP, 10)
        side_sizer.Add(self.spin, 1, wx.ALL, 5)
        side_sizer.Add(double_butt, 1, wx.ALL, 0)
        double_butt.Add(self.run_button, 1, wx.ALL, 5)
        double_butt.Add(self.cont_button, 1, wx.ALL, 5)

        side_sizer.Add(self.text2, 1, wx.TOP, 10)
        side_sizer.Add(double_butt_2, 1, wx.ALL, 0)
        double_butt_2.Add(self.sig_add_button, 1, wx.ALL, 5)

        side_sizer.Add(self.text3, 1, wx.TOP, 10)
        side_sizer.Add(self.list_ctrl, 1, wx.ALL, 5)
        side_sizer.Add(double_butt_3, 1, wx.ALL, 0)
        double_butt_3.Add(self.set_button, 1, wx.ALL, 5)
        double_butt_3.Add(self.clr_button, 1, wx.ALL, 5)

        side_sizer.Add(self.text4, 1, wx.TOP, 10)
        side_sizer.Add(double_butt_4, 0.5, wx.ALL, 0)
        double_butt_4.Add(self.zoom_in_button, 1, wx.ALL, 5)
        double_butt_4.Add(self.zoom_out_button, 1, wx.ALL, 5)
        side_sizer.Add(double_butt_5, 1, wx.ALL, 0)
        double_butt_5.Add(self.prev_button, 0.8 , wx.ALL, 0)
        double_butt_5.Add(self.next_button, 0.8, wx.ALL, 0)
        side_sizer.Add(double_butt_6, 1, wx.ALL, 0)
        double_butt_6.Add(self.text_box, 0.8 , wx.ALL, 0)
        double_butt_6.Add(self.goto_button, 0.8, wx.ALL, 0)
        # side_sizer.Add(self.hero_button, 1 , wx.ALL, 5)

        # side_sizer.Add(self.clear_button, 1, wx.ALL, 5)

        self.SetSizeHints(700, 600)
        self.SetSizer(main_sizer)

    def open_new(self, path):
        # Initialise instances of the four inner simulator classes
        new_names = Names()
        new_devices = Devices(new_names)
        new_network = Network(new_names, new_devices)
        new_monitors = Monitors(new_names, new_devices, new_network)
        new_scanner = Scanner(path, new_names)
        parser = Parser(new_names, new_devices, new_network, new_monitors, new_scanner)
        if parser.parse_network():
            if self.monitor_window == 1:
                self.top.program_close()
            self.worker.stop()
            self.reinit(new_names, new_devices, new_network, new_monitors)
        else:
            wx.MessageBox("File Conatins Error, See Terminal", "Please confirm",
                             wx.ICON_QUESTION | wx.YES_NO, self)

    def on_open(self):
        # if self.contentNotSaved:
        #     if wx.MessageBox("Current content has not been saved! Proceed?", "Please confirm",
        #                      wx.ICON_QUESTION | wx.YES_NO, self) == wx.NO:
        #         return

        # otherwise ask the user what new file to open
        with wx.FileDialog(self, "Open definition file", wildcard="XYZ files (*.txt)|*.txt",
                           style=wx.FD_OPEN | wx.FD_FILE_MUST_EXIST) as fileDialog:

            if fileDialog.ShowModal() == wx.ID_CANCEL:
                return     # the user changed their mind

            # Proceed loading the file chosen by the user
            pathname = fileDialog.GetPath()
            try:
                self.open_new(pathname)
            except IOError:
                wx.LogError("Cannot open file '%s'." % newfile)
        fileDialog.Destroy()

    def on_close(self, event):
        if self.monitor_window == 1:
            self.top.program_close()
        self.worker.stop()
        event.Skip()

    def on_menu(self, event):
        """Handle the event when the user selects a menu item."""
        Id = event.GetId()
        if Id == wx.ID_EXIT:
            self.Close(True)
        if Id == wx.ID_ABOUT:
            wx.MessageBox("Logic Simulator\nTeam 4 Version\n2018",
                          "About Logsim", wx.ICON_INFORMATION | wx.OK)
        if Id == wx.ID_OPEN:
            self.on_open()

    def on_spin(self, event):
        """Handle the event when the user changes the spin control value."""
        spin_value = self.spin.GetValue()
        text = "".join(["New spin control value: ", str(spin_value)])
        self.canvas.render(text)

    def get_switch_signals(self):
        self.switches = []
        for each_id in self.switch_ids:
            switch_pair = (self.names.get_name_string(each_id), \
                self.devices.get_device(each_id).switch_state)
            self.switches.append(switch_pair)

    def pop_switch_list(self, new_instance = 0):
        # pop in switch table
        index = 0
        for switch in self.switches:
            if new_instance == 1:
                self.list_ctrl.InsertItem(index, switch[0])
            else:
                self.list_ctrl.SetItem(index, 0, switch[0])
            self.list_ctrl.SetItem(index, 1, str(switch[1]))
            index = index+1

    def run_network(self, cycles):
        """Run the network for the specified number of simulation cycles."""
        for _ in range(cycles):
            if self.network.execute_network():
                self.monitors.record_signals()
            else:
                return False
        return True

    def on_run_button(self, event):
        """Handle the event when the user clicks the run button."""
        self.canvas.run = 1
        self.canvas.cycles = self.spin.GetValue()
        self.canvas.page_number = int(self.canvas.cycles/60)+1
        self.canvas.current_page = 1
        self.cycles_completed = min(self.canvas.cycles, 60)
        self.monitors.reset_monitors()
        if self.run_network(self.cycles_completed):
            text = "Run button pressed."
        else:
            device_name = self.names.get_name_string(self.network.device_no_input)
            text = 'DEVICE \"' + device_name + '\" is oscillatory!'
        self.worker = RunThread(self, 1)
        self.worker.start()
        self.canvas.render(text)
        self.update_scroll_bar()

    def on_text_box(self, event):
        """Handle the event when the user enters text."""
        text_box_value = self.text_box.GetValue()
        text = "".join(["New text box value: ", text_box_value])
        self.canvas.render(text)

    def on_cont_button(self, event):
        text = ''
        if self.canvas.run == 0:
            text = 'Press Run Button First!'
        else:
            text = 'Continue Button Pressed'
            added_cycles = self.spin.GetValue()
            self.canvas.cycles += added_cycles
            self.canvas.page_number = int(self.canvas.cycles/60)+1
            next_to_run = min((60-self.cycles_completed%60), added_cycles)
            self.run_network(next_to_run)
            self.cycles_completed += next_to_run
        # self.run_network(self.spin.GetValue())
        self.canvas.render(text)
        self.update_scroll_bar()

    def switch_signal(self, switch_state):
        devices = []
        text = ''
        index = -1
        while True:
            index = self.list_ctrl.GetNextItem(index, wx.LIST_NEXT_ALL, wx.LIST_STATE_SELECTED)
            if index == -1:
                break
            devices.append(self.switches[index][0])
        for device in devices:
            switch_id = self.names.query(device)
            if self.devices.set_switch(switch_id, switch_state):
                text = "Successfully set switches."
            else:
                text = "Error! Invalid switch."
        self.get_switch_signals()
        self.pop_switch_list()
        self.canvas.render(text)

    def on_set_button(self, event):
        """Set the specified switch"""
        self.switch_signal(1)

    def on_clr_button(self, event):
        """Clear the specified switch"""
        self.switch_signal(0)

    def get_monitor_ids(self, signal):
        if signal is not None and '.' in signal:
            device, port = signal.split('.')
            device_id = self.names.query(device)
            port_id = self.names.query(port)
        else:
            device = signal
            device_id = self.names.query(device)
            port_id = None
        return device_id, port_id

    def on_sig_add_button(self, event):
        # Get user selected signal and split to get IDs
        if self.monitor_window == 0:
            self.top = MonitorFrame(self, "Monitors", self.monitored_list, self.unmonitored_list)
            self.top.Show()
            self.monitor_window = 1
            self.update_scroll_bar()

    # Should be added together with delete cycle function
    # def on_clear_button(self, event):
    #     text = 'Clear the Canvas'
    #     self.canvas.signals = []
    #     self.canvas.cycles = self.spin.GetValue()
    #     self.canvas.render(text)

    def on_zoom_in_button(self, event):
        text = 'Zoom in'
        self.canvas.zoom = self.canvas.zoom*2
        self.canvas.init = False
        self.canvas.render(text)
        self.update_scroll_bar()

    def on_zoom_out_button(self, event):
        text = 'Zoom out'
        self.canvas.zoom = self.canvas.zoom*0.5
        self.canvas.init = False
        self.canvas.render(text)
        self.update_scroll_bar()

    def on_hero_button(self, event):
        text = 'OUR HERO!!!'
        if self.canvas.use_hero == 1:
            self.canvas.use_hero = 0
            self.canvas.render(text)
        else:
            message = "Do You Want To See Our Leader?"
            dlg = wx.MessageDialog(self, message, caption="PLEASE ANSWER!!!",
                  style=wx.YES_NO|wx.CENTER)
            result = dlg.ShowModal()
            if result == wx.ID_YES:
                self.canvas.use_hero = 1
                self.canvas.render(text)
            dlg.Destroy()

    def on_hbar(self, event):
        pos = self.hbar.GetThumbPosition()
        length = self.hbar.GetRange()
        thumbsize = self.hbar.GetThumbSize()
        if length > thumbsize:
            self.canvas.pan_x = -int((self.canvas.signal_width-self.full_width)*(pos/(length-thumbsize)))
            self.canvas.init = False
            self.canvas.render(str(self.canvas.pan_x))
	
    def on_vbar(self, event):
        pos = self.vbar.GetThumbPosition()
        length = self.vbar.GetRange()
        thumbsize = self.vbar.GetThumbSize()
        if length > thumbsize:
            self.canvas.pan_y = -(self.canvas.signal_count-11)*100+100*pos*self.canvas.signal_count/self.full_length
            self.canvas.init = False
            self.canvas.render(str(self.canvas.pan_y))

    def update_scroll_bar(self):
        hpos = self.hbar.GetThumbPosition()
        if self.full_width < self.canvas.signal_width:
            self.hbar.SetScrollbar(hpos, self.full_width, self.canvas.signal_width, self.canvas.zoom)
        else:
            self.hbar.SetScrollbar(hpos, self.full_width, self.full_width, self.canvas.zoom)

        
        if 11 < self.canvas.signal_count:
            vpos = self.canvas.pan_y+100*(self.canvas.signal_count-11)*self.full_length/(self.canvas.signal_count*100)
            self.vbar.SetScrollbar(vpos, 11*self.full_length/self.canvas.signal_count, self.full_length, self.canvas.zoom)
        else:
            self.vbar.SetScrollbar(0, self.full_length, self.full_length, self.canvas.zoom)
            

    def on_prev_button(self, event):
        if self.canvas.current_page > 1:
            self.canvas.current_page -= 1
            self.canvas.pan_x = 0
            self.canvas.init = False
        else:
            self.canvas.current_page = 1
        self.canvas.render('Turn to Previous Page')

    def on_next_button(self, event):
        if self.canvas.current_page < self.canvas.page_number:
            next_to_run = min(self.canvas.cycles-self.canvas.current_page*60, 60)
            self.canvas.current_page += 1
            self.canvas.pan_x = 0
            self.canvas.init = False
            if self.canvas.current_page*60 > self.cycles_completed:
                self.run_network(next_to_run)
                self.cycles_completed += next_to_run
        else:
            self.canvas.current_page = self.canvas.page_number
        self.canvas.render('Turn to Next Page')

    def on_goto_button(self, event):
        self.worker.stop()
        time.sleep(.100)
        page_number = self.text_box.GetValue()
        text = "Go to page: " + page_number
        page_number = page_number if page_number is not '' else self.canvas.current_page
        to_run = int(page_number)*60-self.cycles_completed
        if to_run > 0:
            self.run_network(to_run)
            self.cycles_completed += to_run
        self.canvas.current_page = int(page_number)
        self.canvas.render(text)

        self.worker = RunThread(self, 1)
        self.worker.start()

    def reinit(self, names, devices, network, monitors):
        # Make objects local
        self.devices = devices
        self.network = network
        self.monitors = monitors
        self.names = names

        # Get monitors
        self.monitored_list, self.unmonitored_list = self.monitors.get_signal_names()
        self.total_list = self.monitored_list + self.unmonitored_list
        self.monitor_window = 0

        # Cycles completed and worker for multithread
        self.cycles_completed = 0
        self.worker = RunThread(self, 1)

        self.switch_ids = self.devices.find_devices(self.devices.SWITCH)
        self.switches = []
        self.get_switch_signals()

        self.list_ctrl.ClearAll()
        self.list_ctrl.InsertColumn(0, 'Switches', width = 90)
        self.list_ctrl.InsertColumn(1, 'Values', width = 75)
        self.pop_switch_list(new_instance = 1)

        self.hbar.SetScrollbar(0, self.full_width, self.full_width, 1)
        self.canvas.init = False
        self.canvas.monitors = self.monitors
        self.canvas.devices = self.devices
        self.canvas.parent = self
        self.canvas.init_parameters()



# Monitor Selection Frame
class MonitorFrame(wx.Frame):
    def __init__(self, parent, title, monitored, unmonitored):
        wx.Frame.__init__(self, None, title=title, pos=(350,150), size=(350,600))
        self.parent = parent
        self.monitored = monitored
        self.unmonitored = unmonitored
        self.Bind(wx.EVT_CLOSE, self.on_close)

        menuBar = wx.MenuBar()
        menu = wx.Menu()
        m_exit = menu.Append(wx.ID_EXIT, "E&xit\tAlt-X", "Close window and exit program.")
        self.Bind(wx.EVT_MENU, self.on_close, m_exit)
        menuBar.Append(menu, "&File")
        self.SetMenuBar(menuBar)

        self.statusbar = self.CreateStatusBar()

        panel = wx.Panel(self)
        box = wx.BoxSizer(wx.VERTICAL)
        list_sizer = wx.BoxSizer(wx.HORIZONTAL)

        m_text = wx.StaticText(panel, -1, "Select Signal")
        m_text.SetFont(wx.Font(14, wx.SWISS, wx.NORMAL, wx.BOLD))
        m_text.SetSize(m_text.GetBestSize())
        box.Add(m_text, 1, wx.ALL, 5)

        self.list_ctrl_1 = wx.ListCtrl(panel, size=(-1,100), style=wx.LC_REPORT|wx.BORDER_SUNKEN)
        self.list_ctrl_2 = wx.ListCtrl(panel, size=(-1,100), style=wx.LC_REPORT|wx.BORDER_SUNKEN)
        self.list_ctrl_1.InsertColumn(0, 'Monitored', width = 160)
        self.list_ctrl_2.InsertColumn(0, 'Unmonitored', width = 160)
        index = 0
        for signal in self.monitored:
            self.list_ctrl_1.InsertItem(index, signal)
            index = index+1

        for signal in self.unmonitored:
            self.list_ctrl_2.InsertItem(index, signal)
            index = index+1

        box.Add(list_sizer, 10, wx.ALL, 0)
        list_sizer.Add(self.list_ctrl_1, 1, wx.EXPAND|wx.ALL, 5)
        list_sizer.Add(self.list_ctrl_2, 1, wx.EXPAND|wx.ALL, 5)

        side_sizer = wx.BoxSizer(wx.HORIZONTAL)
        box.Add(side_sizer, 1, wx.ALL, 5)

        add = wx.Button(panel, wx.ID_CLOSE, "ADD")
        delete = wx.Button(panel, wx.ID_CLOSE, "DELETE")
        close = wx.Button(panel, wx.ID_CLOSE, "CLOSE")
        add.Bind(wx.EVT_BUTTON, self.on_add)
        delete.Bind(wx.EVT_BUTTON, self.on_delete)
        close.Bind(wx.EVT_BUTTON, self.on_close)
        side_sizer.Add(add, 1, wx.ALL, 5)
        side_sizer.Add(delete, 1, wx.ALL, 5)
        side_sizer.Add(close, 1, wx.ALL, 5)

        panel.SetSizer(box)
        panel.Layout()

    def refresh_lists(self):
        self.list_ctrl_1.DeleteAllItems()
        self.list_ctrl_2.DeleteAllItems()
        for index, signal in enumerate(self.monitored):
            self.list_ctrl_1.InsertItem(index, signal)
        for index, signal in enumerate(self.unmonitored):
            self.list_ctrl_2.InsertItem(index, signal)

    def on_close(self, event):
        self.parent.monitor_window = 0
        self.Destroy()

    def program_close(self):
        self.Destroy()

    def on_add(self, event):
        signals = []
        text = ''
        index = -1
        while True:
            index = self.list_ctrl_2.GetNextItem(index, wx.LIST_NEXT_ALL, wx.LIST_STATE_SELECTED)
            if index == -1:
                break
            signals.append(self.unmonitored[index])

        # Delete monitor using the IDs above
        for signal in signals:
            device_id, port_id = self.parent.get_monitor_ids(signal)
            monitor_error = self.parent.monitors.make_monitor(device_id, port_id,
                                                   self.parent.canvas.cycles)
            if monitor_error == self.parent.monitors.NO_ERROR:
                text = "Successfully made monitor."
                self.parent.monitored_list.append(signal)
                self.parent.unmonitored_list.remove(signal)
            else:
                text = "Error! Could not make monitor: "+ signal
        self.parent.canvas.render(text)
        self.refresh_lists()

    def on_delete(self, event):
        signals = []
        text = ''
        index = -1
        while True:
            index = self.list_ctrl_1.GetNextItem(index, wx.LIST_NEXT_ALL, wx.LIST_STATE_SELECTED)
            if index == -1:
                break
            signals.append(self.monitored[index])

        # Delete monitor using the IDs above
        for signal in signals:
            device_id, port_id = self.parent.get_monitor_ids(signal)
            if self.parent.monitors.remove_monitor(device_id, port_id):
                text = "Successfully zapped monitor"
                self.parent.unmonitored_list.append(signal)
                self.parent.monitored_list.remove(signal)
            else:
                text = "Error! Could not zap monitor: "+ signal
        self.parent.canvas.render(text)
        self.refresh_lists()


# Multithreading
class RunThread(threading.Thread):
    def __init__(self, parent, value):
        """
        @param parent: The gui object that should recieve the value
        @param value: value to 'calculate' to
        """
        threading.Thread.__init__(self)
        self._stop_event = threading.Event()
        self._parent = parent
        self._value = value

    def run(self):
        """Overrides Thread.run. Don't call this directly its called internally
        when you call Thread.start().
        """
        while self._parent.cycles_completed+1000 <= self._parent.canvas.cycles:
            time.sleep(.050)
            self._parent.run_network(1000)
            self._parent.cycles_completed += 1000
            if self._stop_event.is_set():
                break
    def stop(self):
        self._stop_event.set()
        # wx.PostEvent(self._parent, evt)<|MERGE_RESOLUTION|>--- conflicted
+++ resolved
@@ -325,10 +325,6 @@
         GL.glVertex2f(end_x, start_y)
         GL.glEnd()
 
-<<<<<<< HEAD
-    def draw_ruler():
-        pass
-=======
     def draw_ruler(self, step, start_x, start_y):
         """Draw ruler under monitors"""
         GL.glColor3f(1, 69.0/255, 0) # orangered
@@ -361,7 +357,6 @@
             cur_x += step * 10
         self.render_text(str(scale_num),
                          cur_x - len(str(scale_num))*offset_ratio, cur_y)
->>>>>>> d66d586f
 
     def render_signal(self):
         """Display the signal trace(s) in GUI"""
